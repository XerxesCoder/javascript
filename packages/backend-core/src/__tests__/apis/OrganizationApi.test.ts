--- conflicted
+++ resolved
@@ -1,8 +1,6 @@
 import nock from 'nock';
 
-<<<<<<< HEAD
 import { ObjectType, Organization, OrganizationJSON } from '../../api/resources';
-=======
 import {
   Organization,
   OrganizationInvitation,
@@ -10,7 +8,6 @@
   OrganizationMembershipPublicUserData,
 } from '../../api/resources';
 import { OrganizationInvitationStatus, OrganizationMembershipRole } from '../../api/resources/Enums';
->>>>>>> 8f9f296e
 import { TestBackendAPIClient } from '../TestBackendAPI';
 
 test('getOrganizationList() retrieves a list of organizations', async () => {
