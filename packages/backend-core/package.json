--- conflicted
+++ resolved
@@ -12,12 +12,7 @@
   "main": "dist/cjs/index.js",
   "module": "dist/mjs/index.js",
   "dependencies": {
-<<<<<<< HEAD
-    "@clerk/types": "^2.9.0",
-=======
     "@clerk/types": "^2.14.0-staging.1",
-    "camelcase-keys": "^7.0.1",
->>>>>>> 8f9f296e
     "query-string": "^7.0.1",
     "snakecase-keys": "^5.1.2",
     "tslib": "^2.3.1"
