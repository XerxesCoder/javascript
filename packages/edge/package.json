{
  "name": "@clerk/edge",
<<<<<<< HEAD
  "version": "1.3.5",
=======
  "version": "1.3.7",
>>>>>>> 7d74384b
  "license": "MIT",
  "description": "Clerk SDK for serverless and edge environments",
  "keywords": [
    "clerk",
    "typescript",
    "nextjs",
    "authentication",
    "edge",
    "serverless",
    "jwt",
    "node"
  ],
  "files": [
    "vercel-edge",
    "dist"
  ],
  "homepage": "https://clerk.dev/",
  "author": "Clerk",
  "type": "module",
  "main": "dist/cjs/index.js",
  "module": "dist/mjs/index.js",
  "exports": {
    ".": {
      "import": "./dist/mjs/index.js",
      "require": "./dist/cjs/index.js"
    },
    "./vercel-edge": {
      "import": "./dist/mjs/vercel-edge/index.js",
      "require": "./dist/cjs/vercel-edge/index.js"
    }
  },
  "scripts": {
    "build": "node ./scripts/info.cjs && tsc -p tsconfig.esm.json && tsc -p tsconfig.cjs.json && ./moduleTypeFix"
  },
  "dependencies": {
<<<<<<< HEAD
    "@clerk/backend-core": "^1.5.3",
=======
    "@clerk/backend-core": "^1.5.5",
>>>>>>> 7d74384b
    "@peculiar/webcrypto": "^1.2.3",
    "next": "^12.0.7"
  },
  "engines": {
    "node": ">=12"
  },
  "publishConfig": {
    "access": "public"
  },
  "devDependencies": {
    "@types/jest": "^27.4.0",
    "@types/node": "^16.11.12",
    "jest": "^27.4.7",
    "ts-jest": "^27.1.3",
    "typescript": "^4.6.2"
  },
  "repository": {
    "type": "git",
    "url": "https://github.com/clerkinc/javascript.git"
  },
  "bugs": {
    "url": "https://github.com/clerkinc/javascript/issues"
  }
}<|MERGE_RESOLUTION|>--- conflicted
+++ resolved
@@ -1,10 +1,6 @@
 {
   "name": "@clerk/edge",
-<<<<<<< HEAD
-  "version": "1.3.5",
-=======
   "version": "1.3.7",
->>>>>>> 7d74384b
   "license": "MIT",
   "description": "Clerk SDK for serverless and edge environments",
   "keywords": [
@@ -40,11 +36,7 @@
     "build": "node ./scripts/info.cjs && tsc -p tsconfig.esm.json && tsc -p tsconfig.cjs.json && ./moduleTypeFix"
   },
   "dependencies": {
-<<<<<<< HEAD
-    "@clerk/backend-core": "^1.5.3",
-=======
     "@clerk/backend-core": "^1.5.5",
->>>>>>> 7d74384b
     "@peculiar/webcrypto": "^1.2.3",
     "next": "^12.0.7"
   },
