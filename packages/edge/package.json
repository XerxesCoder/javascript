--- conflicted
+++ resolved
@@ -1,10 +1,6 @@
 {
   "name": "@clerk/edge",
-<<<<<<< HEAD
   "version": "0.3.8-alpha.0",
-=======
-  "version": "0.3.8",
->>>>>>> 282f2f0f
   "license": "MIT",
   "description": "Clerk SDK for serverless and edge environments",
   "keywords": [
