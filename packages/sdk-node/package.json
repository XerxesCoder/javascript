--- conflicted
+++ resolved
@@ -1,9 +1,5 @@
 {
-<<<<<<< HEAD
-  "version": "2.9.9-alpha.0",
-=======
   "version": "2.9.10",
->>>>>>> 1f9b5f73
   "license": "MIT",
   "main": "dist/index.js",
   "module": "esm/index.js",
