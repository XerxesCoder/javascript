import { getEnvVariable } from '@clerk/shared/getEnvVariable';
import { isTruthy } from '@clerk/shared/underscore';
import type { AppLoadContext } from 'react-router';

export const getPublicEnvVariables = (context: AppLoadContext | undefined) => {
  const getValue = (name: string): string => {
    return getEnvVariable(`VITE_${name}`, context) || getEnvVariable(name, context);
  };

  return {
<<<<<<< HEAD
    publishableKey:
      getEnvVariable('VITE_CLERK_PUBLISHABLE_KEY', context) || getEnvVariable('CLERK_PUBLISHABLE_KEY', context),
    domain: getEnvVariable('VITE_CLERK_DOMAIN', context) || getEnvVariable('CLERK_DOMAIN', context),
    isSatellite:
      isTruthy(getEnvVariable('VITE_CLERK_IS_SATELLITE', context)) ||
      isTruthy(getEnvVariable('CLERK_IS_SATELLITE', context)),
    proxyUrl: getEnvVariable('VITE_CLERK_PROXY_URL', context) || getEnvVariable('CLERK_PROXY_URL', context),
    signInUrl: getEnvVariable('VITE_CLERK_SIGN_IN_URL', context) || getEnvVariable('CLERK_SIGN_IN_URL', context),
    signUpUrl: getEnvVariable('VITE_CLERK_SIGN_UP_URL', context) || getEnvVariable('CLERK_SIGN_UP_URL', context),
    clerkJsUrl: getEnvVariable('VITE_CLERK_JS_URL', context) || getEnvVariable('CLERK_JS', context),
    clerkJsVariant: (getEnvVariable('VITE_CLERK_JS_VARIANT', context) ||
      getEnvVariable('CLERK_JS_VARIANT', context)) as '' | 'headless' | undefined,
    clerkJsVersion: getEnvVariable('VITE_CLERK_JS_VERSION', context) || getEnvVariable('CLERK_JS_VERSION', context),
    telemetryDisabled:
      isTruthy(getEnvVariable('VITE_CLERK_TELEMETRY_DISABLED', context)) ||
      isTruthy(getEnvVariable('CLERK_TELEMETRY_DISABLED', context)),
    telemetryDebug:
      isTruthy(getEnvVariable('VITE_CLERK_TELEMETRY_DEBUG', context)) ||
      isTruthy(getEnvVariable('CLERK_TELEMETRY_DEBUG', context)),
    signInForceRedirectUrl:
      getEnvVariable('VITE_CLERK_SIGN_IN_FORCE_REDIRECT_URL', context) ||
      getEnvVariable('CLERK_SIGN_IN_FORCE_REDIRECT_URL', context),
    signUpForceRedirectUrl:
      getEnvVariable('VITE_CLERK_SIGN_UP_FORCE_REDIRECT_URL', context) ||
      getEnvVariable('CLERK_SIGN_UP_FORCE_REDIRECT_URL', context),
    signInFallbackRedirectUrl:
      getEnvVariable('VITE_CLERK_SIGN_IN_FALLBACK_REDIRECT_URL', context) ||
      getEnvVariable('CLERK_SIGN_IN_FALLBACK_REDIRECT_URL', context),
    signUpFallbackRedirectUrl:
      getEnvVariable('VITE_CLERK_SIGN_UP_FALLBACK_REDIRECT_URL', context) ||
      getEnvVariable('CLERK_SIGN_UP_FALLBACK_REDIRECT_URL', context),
    afterSignInUrl:
      getEnvVariable('VITE_CLERK_AFTER_SIGN_IN_URL', context) || getEnvVariable('CLERK_AFTER_SIGN_IN_URL', context),
    afterSignUpUrl:
      getEnvVariable('VITE_CLERK_AFTER_SIGN_UP_URL', context) || getEnvVariable('CLERK_AFTER_SIGN_UP_URL', context),
    disableDevelopmentModeWarning:
      isTruthy(getEnvVariable('VITE_CLERK_DISABLE_DEVELOPMENT_MODE_WARNING', context)) ||
      isTruthy(getEnvVariable('CLERK_DISABLE_DEVELOPMENT_MODE_WARNING', context)),
=======
    publishableKey: getValue('CLERK_PUBLISHABLE_KEY'),
    domain: getValue('CLERK_DOMAIN'),
    isSatellite: isTruthy(getValue('CLERK_IS_SATELLITE')),
    proxyUrl: getValue('CLERK_PROXY_URL'),
    signInUrl: getValue('CLERK_SIGN_IN_URL'),
    signUpUrl: getValue('CLERK_SIGN_UP_URL'),
    clerkJsUrl: getValue('CLERK_JS_URL'),
    clerkJsVariant: getValue('CLERK_JS_VARIANT') as '' | 'headless' | undefined,
    clerkJsVersion: getValue('CLERK_JS_VERSION'),
    telemetryDisabled: isTruthy(getValue('CLERK_TELEMETRY_DISABLED')),
    telemetryDebug: isTruthy(getValue('CLERK_TELEMETRY_DEBUG')),
    signInForceRedirectUrl: getValue('CLERK_SIGN_IN_FORCE_REDIRECT_URL'),
    signUpForceRedirectUrl: getValue('CLERK_SIGN_UP_FORCE_REDIRECT_URL'),
    signInFallbackRedirectUrl: getValue('CLERK_SIGN_IN_FALLBACK_REDIRECT_URL'),
    signUpFallbackRedirectUrl: getValue('CLERK_SIGN_UP_FALLBACK_REDIRECT_URL'),
    afterSignInUrl: getValue('CLERK_AFTER_SIGN_IN_URL'),
    afterSignUpUrl: getValue('CLERK_AFTER_SIGN_UP_URL'),
>>>>>>> f6e0ced9
  };
};<|MERGE_RESOLUTION|>--- conflicted
+++ resolved
@@ -8,46 +8,6 @@
   };
 
   return {
-<<<<<<< HEAD
-    publishableKey:
-      getEnvVariable('VITE_CLERK_PUBLISHABLE_KEY', context) || getEnvVariable('CLERK_PUBLISHABLE_KEY', context),
-    domain: getEnvVariable('VITE_CLERK_DOMAIN', context) || getEnvVariable('CLERK_DOMAIN', context),
-    isSatellite:
-      isTruthy(getEnvVariable('VITE_CLERK_IS_SATELLITE', context)) ||
-      isTruthy(getEnvVariable('CLERK_IS_SATELLITE', context)),
-    proxyUrl: getEnvVariable('VITE_CLERK_PROXY_URL', context) || getEnvVariable('CLERK_PROXY_URL', context),
-    signInUrl: getEnvVariable('VITE_CLERK_SIGN_IN_URL', context) || getEnvVariable('CLERK_SIGN_IN_URL', context),
-    signUpUrl: getEnvVariable('VITE_CLERK_SIGN_UP_URL', context) || getEnvVariable('CLERK_SIGN_UP_URL', context),
-    clerkJsUrl: getEnvVariable('VITE_CLERK_JS_URL', context) || getEnvVariable('CLERK_JS', context),
-    clerkJsVariant: (getEnvVariable('VITE_CLERK_JS_VARIANT', context) ||
-      getEnvVariable('CLERK_JS_VARIANT', context)) as '' | 'headless' | undefined,
-    clerkJsVersion: getEnvVariable('VITE_CLERK_JS_VERSION', context) || getEnvVariable('CLERK_JS_VERSION', context),
-    telemetryDisabled:
-      isTruthy(getEnvVariable('VITE_CLERK_TELEMETRY_DISABLED', context)) ||
-      isTruthy(getEnvVariable('CLERK_TELEMETRY_DISABLED', context)),
-    telemetryDebug:
-      isTruthy(getEnvVariable('VITE_CLERK_TELEMETRY_DEBUG', context)) ||
-      isTruthy(getEnvVariable('CLERK_TELEMETRY_DEBUG', context)),
-    signInForceRedirectUrl:
-      getEnvVariable('VITE_CLERK_SIGN_IN_FORCE_REDIRECT_URL', context) ||
-      getEnvVariable('CLERK_SIGN_IN_FORCE_REDIRECT_URL', context),
-    signUpForceRedirectUrl:
-      getEnvVariable('VITE_CLERK_SIGN_UP_FORCE_REDIRECT_URL', context) ||
-      getEnvVariable('CLERK_SIGN_UP_FORCE_REDIRECT_URL', context),
-    signInFallbackRedirectUrl:
-      getEnvVariable('VITE_CLERK_SIGN_IN_FALLBACK_REDIRECT_URL', context) ||
-      getEnvVariable('CLERK_SIGN_IN_FALLBACK_REDIRECT_URL', context),
-    signUpFallbackRedirectUrl:
-      getEnvVariable('VITE_CLERK_SIGN_UP_FALLBACK_REDIRECT_URL', context) ||
-      getEnvVariable('CLERK_SIGN_UP_FALLBACK_REDIRECT_URL', context),
-    afterSignInUrl:
-      getEnvVariable('VITE_CLERK_AFTER_SIGN_IN_URL', context) || getEnvVariable('CLERK_AFTER_SIGN_IN_URL', context),
-    afterSignUpUrl:
-      getEnvVariable('VITE_CLERK_AFTER_SIGN_UP_URL', context) || getEnvVariable('CLERK_AFTER_SIGN_UP_URL', context),
-    disableDevelopmentModeWarning:
-      isTruthy(getEnvVariable('VITE_CLERK_DISABLE_DEVELOPMENT_MODE_WARNING', context)) ||
-      isTruthy(getEnvVariable('CLERK_DISABLE_DEVELOPMENT_MODE_WARNING', context)),
-=======
     publishableKey: getValue('CLERK_PUBLISHABLE_KEY'),
     domain: getValue('CLERK_DOMAIN'),
     isSatellite: isTruthy(getValue('CLERK_IS_SATELLITE')),
@@ -65,6 +25,6 @@
     signUpFallbackRedirectUrl: getValue('CLERK_SIGN_UP_FALLBACK_REDIRECT_URL'),
     afterSignInUrl: getValue('CLERK_AFTER_SIGN_IN_URL'),
     afterSignUpUrl: getValue('CLERK_AFTER_SIGN_UP_URL'),
->>>>>>> f6e0ced9
+    disableDevelopmentModeWarning: isTruthy(getValue('CLERK_DISABLE_DEVELOPMENT_MODE_WARNING')
   };
 };