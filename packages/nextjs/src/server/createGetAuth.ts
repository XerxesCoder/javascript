--- conflicted
+++ resolved
@@ -7,36 +7,28 @@
 } from '@clerk/backend/internal';
 import { constants } from '@clerk/backend/internal';
 import { isTruthy } from '@clerk/shared/underscore';
-import type { Jwt } from '@clerk/types';
 
 import { withLogger } from '../utils/debugLogger';
-<<<<<<< HEAD
+import { isNextWithUnstableServerActions } from '../utils/sdk-versions';
 import type { GetAuthDataFromRequestOptions } from './data/getAuthDataFromRequest';
 import { getAuthDataFromRequest as getAuthDataFromRequestOriginal } from './data/getAuthDataFromRequest';
-=======
-import { isNextWithUnstableServerActions } from '../utils/sdk-versions';
-import { getAuthDataFromRequest } from './data/getAuthDataFromRequest';
->>>>>>> 021220b3
 import { getAuthAuthHeaderMissing } from './errors';
 import { detectClerkMiddleware, getHeader } from './headers-utils';
 import type { RequestLike } from './types';
 import { assertAuthStatus } from './utils';
-
-<<<<<<< HEAD
 type GetAuthOptions = { entity?: 'user' | 'machine' | 'any' };
-export const createGetAuth = ({
-=======
 /**
  * The async variant of our old `createGetAuth` allows for asynchronous code inside its callback.
  * Should be used with function like `auth()` that are already asynchronous.
  */
 export const createAsyncGetAuth = ({
   debugLoggerName,
->>>>>>> 021220b3
   noAuthStatusMessage,
+  options,
 }: {
   debugLoggerName: string;
   noAuthStatusMessage: string;
+  options?: GetAuthOptions;
 }) =>
   withLogger(debugLoggerName, logger => {
     return async (req: RequestLike, opts?: { secretKey?: string }): Promise<AuthObject> => {
@@ -61,8 +53,25 @@
         // still throw there is no suggested move location
         assertAuthStatus(req, noAuthStatusMessage);
       }
-
-      return getAuthDataFromRequest(req, { ...opts, logger });
+      // Explicitly declare overloads at the top level
+      function getAuthDataFromRequest(
+        req: RequestLike,
+        opts: GetAuthDataFromRequestOptions & { entity: 'machine' },
+      ): Exclude<AuthObject, SignedInAuthObject | SignedOutAuthObject>;
+      function getAuthDataFromRequest(
+        req: RequestLike,
+        opts: GetAuthDataFromRequestOptions & { entity: 'user' },
+      ): Exclude<AuthObject, AuthenticatedMachineObject | UnauthenticatedMachineObject>;
+      function getAuthDataFromRequest(
+        req: RequestLike,
+        opts: GetAuthDataFromRequestOptions & { entity: 'any' },
+      ): AuthObject | AuthenticatedMachineObject | UnauthenticatedMachineObject;
+      function getAuthDataFromRequest(req: RequestLike, opts?: GetAuthDataFromRequestOptions): AuthObject;
+      function getAuthDataFromRequest(req: RequestLike, opts: GetAuthDataFromRequestOptions = {}) {
+        // Ensure you spread and pass the correct options, including the logger
+        return getAuthDataFromRequestOriginal(req, { ...opts, logger, entity: options?.entity });
+      }
+      return getAuthDataFromRequest(req, { ...opts, logger, entity: options?.entity });
     };
   });
 
@@ -73,11 +82,8 @@
  */
 export const createSyncGetAuth = ({
   debugLoggerName,
-<<<<<<< HEAD
+  noAuthStatusMessage,
   options,
-=======
-  noAuthStatusMessage,
->>>>>>> 021220b3
 }: {
   debugLoggerName: string;
   noAuthStatusMessage: string;
@@ -90,7 +96,6 @@
       }
 
       assertAuthStatus(req, noAuthStatusMessage);
-<<<<<<< HEAD
 
       // Explicitly declare overloads at the top level
       function getAuthDataFromRequest(
@@ -111,9 +116,6 @@
         return getAuthDataFromRequestOriginal(req, { ...opts, logger, entity: options?.entity });
       }
       return getAuthDataFromRequest(req, { ...opts, logger, entity: options?.entity });
-=======
-      return getAuthDataFromRequest(req, { ...opts, logger });
->>>>>>> 021220b3
     };
   });
 
@@ -194,14 +196,4 @@
 export const getAuth = createSyncGetAuth({
   debugLoggerName: 'getAuth()',
   noAuthStatusMessage: getAuthAuthHeaderMissing(),
-<<<<<<< HEAD
-});
-
-export const parseJwt = (req: RequestLike): Jwt => {
-  const cookieToken = getCookie(req, constants.Cookies.Session);
-  const headerToken = getHeader(req, 'authorization')?.replace('Bearer ', '');
-  return decodeJwt(cookieToken || headerToken || '');
-};
-=======
-});
->>>>>>> 021220b3
+});