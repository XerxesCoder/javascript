--- conflicted
+++ resolved
@@ -13,7 +13,6 @@
 import { isNextWithUnstableServerActions } from '../../utils/sdk-versions';
 import { buildRequestLike } from './utils';
 
-<<<<<<< HEAD
 type EntityTypeToAuth<T extends EntityTypes> = T extends 'user'
   ? Auth
   : T extends 'machine'
@@ -22,8 +21,6 @@
       ? MachineAuth | Auth
       : Auth;
 
-type Auth = AuthObject & { redirectToSignIn: RedirectFun<ReturnType<typeof redirect>> };
-=======
 /**
  * `Auth` object of the currently active user and the `redirectToSignIn()` method.
  */
@@ -38,7 +35,6 @@
    */
   redirectToSignIn: RedirectFun<ReturnType<typeof redirect>>;
 };
->>>>>>> 021220b3
 
 type MachineAuth = Exclude<AuthObject, SignedInAuthObject | SignedOutAuthObject> & {
   redirectToSignIn: RedirectFun<ReturnType<typeof redirect>>;
@@ -46,26 +42,7 @@
 type AuthOptions = { entity?: EntityTypes };
 
 export interface AuthFn {
-<<<<<<< HEAD
   (options?: AuthOptions): Promise<Auth>;
-  protect: AuthProtect;
-}
-
-export interface MachineAuthFn {
-  (options?: AuthOptions): Promise<MachineAuth>;
-  protect: AuthProtect;
-}
-
-// No options case
-export function auth(): Promise<Auth>;
-// With options case
-export function auth<T extends EntityTypes>(options: AuthOptions & { entity: T }): Promise<EntityTypeToAuth<T>>;
-// With options but no entity case
-export function auth(options: AuthOptions): Promise<Auth>;
-export async function auth(options?: AuthOptions): Promise<Auth | MachineAuth> {
-=======
-  (): Promise<Auth>;
-
   /**
    * `auth` includes a single property, the `protect()` method, which you can use in two ways:
    * - to check if a user is authenticated (signed in)
@@ -87,6 +64,11 @@
   protect: AuthProtect;
 }
 
+export interface MachineAuthFn {
+  (options?: AuthOptions): Promise<MachineAuth>;
+  protect: AuthProtect;
+}
+
 /**
  * The `auth()` helper returns the [`Auth`](https://clerk.com/docs/references/backend/types/auth-object) object of the currently active user, as well as the [`redirectToSignIn()`](https://clerk.com/docs/references/nextjs/auth#redirect-to-sign-in) method.
  *
@@ -94,9 +76,14 @@
  * - Only works on the server-side, such as in Server Components, Route Handlers, and Server Actions.
  * - Requires [`clerkMiddleware()`](https://clerk.com/docs/references/nextjs/clerk-middleware) to be configured.
  */
-export const auth: AuthFn = async () => {
+// No options case
+export async function auth(): Promise<Auth>;
+// With options case
+export async function auth<T extends EntityTypes>(options: AuthOptions & { entity: T }): Promise<EntityTypeToAuth<T>>;
+// With options but no entity case
+export async function auth(options: AuthOptions): Promise<Auth>;
+export async function auth(options?: AuthOptions): Promise<Auth | MachineAuth> {
   // eslint-disable-next-line @typescript-eslint/no-require-imports
->>>>>>> 021220b3
   require('server-only');
 
   const request = await buildRequestLike();
@@ -115,12 +102,8 @@
   };
   const authObject = await createAsyncGetAuth({
     debugLoggerName: 'auth()',
-<<<<<<< HEAD
-    noAuthStatusMessage: authAuthHeaderMissing(),
+    noAuthStatusMessage: authAuthHeaderMissing('auth', await stepsBasedOnSrcDirectory()),
     options,
-=======
-    noAuthStatusMessage: authAuthHeaderMissing('auth', await stepsBasedOnSrcDirectory()),
->>>>>>> 021220b3
   })(request);
 
   const clerkUrl = getAuthKeyFromRequest(request, 'ClerkUrl');
