--- conflicted
+++ resolved
@@ -1,10 +1,6 @@
 {
   "name": "@clerk/nextjs",
-<<<<<<< HEAD
   "version": "3.0.0-alpha.9",
-=======
-  "version": "2.11.15",
->>>>>>> 1f9b5f73
   "license": "MIT",
   "description": "Clerk.dev SDK for NextJS",
   "keywords": [
@@ -36,15 +32,9 @@
     "dev": "tsc -p tsconfig.build.json --watch"
   },
   "dependencies": {
-<<<<<<< HEAD
     "@clerk/clerk-react": "^3.0.0-alpha.10",
-    "@clerk/clerk-sdk-node": "^2.9.9-alpha.0",
+    "@clerk/clerk-sdk-node": "^2.9.10",
     "@clerk/types": "^2.0.0-alpha.9",
-=======
-    "@clerk/clerk-react": "^2.12.4",
-    "@clerk/clerk-sdk-node": "^2.9.10",
-    "@clerk/types": "^1.29.0",
->>>>>>> 1f9b5f73
     "tslib": "^2.3.1"
   },
   "devDependencies": {
