--- conflicted
+++ resolved
@@ -1,10 +1,7 @@
 import type { Config } from 'tailwindcss';
 import plugin from 'tailwindcss/plugin';
-<<<<<<< HEAD
-=======
 
 // fix hr
->>>>>>> a0cb062f
 
 function generateColorScale(name: string) {
   const scale = Array.from({ length: 12 }, (_, i) => {
@@ -118,10 +115,6 @@
     },
   },
   plugins: [
-<<<<<<< HEAD
-    plugin(function ({ addVariant }) {
-      addVariant('supports-ios', '@supports (-webkit-touch-callout: none)');
-=======
     plugin(function ({ addBase, theme }) {
       /**
        * Extends Tailwind's built-in `addBase` function by scoping styles to
@@ -476,7 +469,9 @@
           fontFamily: 'var(--cl-font-family)',
         },
       });
->>>>>>> a0cb062f
+    }),
+    plugin(function ({ addVariant }) {
+      addVariant('supports-ios', '@supports (-webkit-touch-callout: none)');
     }),
   ],
 } satisfies Config;
