'use client';
import { ClerkProvider } from '@clerk/nextjs';
import { cx } from 'cva';
import { usePathname, useRouter } from 'next/navigation';
import { useEffect, useState } from 'react';

import { ColorPicker } from './color-picker';
<<<<<<< HEAD
=======
import { AppearanceOptions } from './components/appearance-options';
>>>>>>> c63a5adf
import { Logo } from './components/logo';
import { generateColors, getPreviewStyles } from './generate-colors';
import { useAppearanceStore } from './stores/appearance-store';
import { ThemeDialog } from './theme-dialog';
<<<<<<< HEAD
import { ToggleGroup } from './toggle-group';
=======
>>>>>>> c63a5adf

const lightAccentDefault = '#6C47FF';
const lightGrayDefault = '#2f3037';
const lightBackgroundDefault = '#fff';

const darkAccentDefault = '#6C47FF';
const darkGrayDefault = '#2f3037';
const darkBackgroundDefault = '#111';

const radiusDefault = '0.375rem';
const spacingUnitDefault = '1rem';
const fontSizeDefault = '0.8125rem';

export function ThemeBuilder({ children }: { children: React.ReactNode }) {
  const router = useRouter();
  const pathname = usePathname();
  const appearance = useAppearanceStore(state => state.appearance);
  const direction = useAppearanceStore(state => state.direction);
  const devMode = useAppearanceStore(state => state.devMode);
  const animations = useAppearanceStore(state => state.animations);
  const reset = useAppearanceStore(state => state.reset);

  const [lightAccent, setLightAccent] = useState(lightAccentDefault);
  const [lightGray, setLightGray] = useState(lightGrayDefault);
  const [lightBackground, setLightBackground] = useState(lightBackgroundDefault);
  const [darkAccent, setDarkAccent] = useState(darkAccentDefault);
  const [darkGray, setDarkGray] = useState(darkGrayDefault);
  const [darkBackground, setDarkBackground] = useState(darkBackgroundDefault);
  const [radius, setRadius] = useState(radiusDefault);
  const [spacingUnit, setSpacingUnit] = useState(spacingUnitDefault);
  const [fontSize, setFontSize] = useState(fontSizeDefault);

  const handleReset = () => {
    setLightAccent(lightAccentDefault);
    setLightGray(lightGrayDefault);
    setLightBackground(lightBackgroundDefault);
    setDarkAccent(darkAccentDefault);
    setDarkGray(darkGrayDefault);
    setDarkBackground(darkBackgroundDefault);
    setRadius(radiusDefault);
    setSpacingUnit(spacingUnitDefault);
    setFontSize(fontSizeDefault);
    reset();
  };

  const lightResult = generateColors({
    appearance: 'light',
    accent: lightAccent,
    gray: lightGray,
    background: lightBackground,
  });
  const darkResult = generateColors({
    appearance: 'dark',
    accent: darkAccent,
    gray: darkGray,
    background: darkBackground,
  });
  const css = getPreviewStyles({
    lightColors: lightResult,
    darkColors: darkResult,
    radius,
    spacingUnit,
    fontSize,
  });

  // A unique key for the ClerkProvider to force a re-render when the appearance changes
  const CLERK_PROVIDER_KEY = `${devMode}-${animations}`;

  useEffect(() => {
    document.documentElement.dir = direction;
  }, [direction]);

  return (
    <ClerkProvider
      key={CLERK_PROVIDER_KEY}
      appearance={{
        layout: {
          unsafe_disableDevelopmentModeWarnings: devMode === 'off',
          animations: animations === 'on' ? true : false,
        },
      }}
    >
      <style
        dangerouslySetInnerHTML={{
          __html: css,
        }}
      />
      <div className='z-1 pointer-events-none fixed inset-x-0 top-0 z-50 h-[calc(theme(size.1)-theme(ringWidth.1))] bg-neutral-100' />
      <div
        className={cx(
          'm-1 mb-0 grid h-[calc(100dvh-theme(size.1))] grid-cols-[min-content,minmax(0,1fr)] grid-rows-[min-content,minmax(0,1fr)] overflow-hidden rounded-t-xl bg-white ring-1 ring-neutral-900/[0.075]',
          'shadow-[0_1px_1px_rgba(0,0,0,0.05),0_4px_6px_rgba(32,42,54,0.04),0_24px_68px_rgba(47,48,56,0.15),0_2px_3px_rgba(0,0,0,0.09)]',
        )}
      >
        <header className='col-span-full flex shrink-0 items-center justify-between border-b p-4'>
          <h1 className='inline-flex items-center gap-3'>
            <Logo className='h-4 text-neutral-950' />
            <span className='mt-0.5 bg-gradient-to-r from-[#6C47FF] to-[#056D99] bg-clip-text text-sm font-medium text-transparent'>
              Theme Builder
            </span>
          </h1>

          <div className='inline-flex items-center gap-x-2 text-xs'>
            <label htmlFor='component'>Component</label>
            <div className='relative'>
              <select
                name='component'
                id='component'
                value={pathname}
                onChange={e => router.push(e.target.value)}
                className='relative appearance-none rounded border bg-neutral-100 py-1 pl-1.5 pr-5 text-xs after:absolute after:right-1.5 after:top-1 after:size-2 after:bg-red-200'
              >
                <option
                  value='/'
                  disabled
                >
                  Select
                </option>
                <option value='/sign-in'>Sign In</option>
                <option value='/sign-up'>Sign Up</option>
              </select>
              <svg
                xmlns='http://www.w3.org/2000/svg'
                fill='none'
                viewBox='0 0 24 24'
                strokeWidth='1.5'
                stroke='currentColor'
                className='user-select-none pointer-events-none absolute right-1.5 top-1/2 size-2.5 -translate-y-1/2'
                aria-hidden
              >
                <path
                  strokeLinecap='round'
                  strokeLinejoin='round'
                  d='m19.5 8.25-7.5 7.5-7.5-7.5'
                />
              </svg>
            </div>
          </div>
        </header>

        <aside className='relative isolate hidden h-full w-[17rem] flex-col justify-between gap-8 overflow-y-auto border-e bg-white p-4 sm:flex'>
          <div className='space-y-4'>
            <AppearanceOptions />
            {appearance === 'light' ? (
              <>
                <ColorPicker
                  label='Accent'
                  description='The accent color used for interactive elements.'
                  color={lightAccent}
                  onChange={setLightAccent}
                />
                <ColorPicker
                  label='Gray'
                  description='The accent color used for interactive elements.'
                  color={lightGray}
                  onChange={setLightGray}
                />
                <ColorPicker
                  label='Background'
                  description='The accent color used for interactive elements.'
                  color={lightBackground}
                  onChange={setLightBackground}
                />
              </>
            ) : (
              <>
                <ColorPicker
                  label='Accent'
                  description='The accent color used for interactive elements.'
                  color={darkAccent}
                  onChange={setDarkAccent}
                />
                <ColorPicker
                  label='Gray'
                  description='The accent color used for interactive elements.'
                  color={darkGray}
                  onChange={setDarkGray}
                />
                <ColorPicker
                  label='Background'
                  description='The accent color used for interactive elements.'
                  color={darkBackground}
                  onChange={setDarkBackground}
                />
              </>
            )}
            <div className='flex flex-col gap-1'>
              <label
                htmlFor='radius'
                className='text-xs font-medium text-neutral-700'
              >
                Radius
              </label>
              <input
                id='radius'
                value={radius}
                onChange={e => setRadius(e.target.value)}
                className='w-full rounded border p-2 text-xs'
              />
            </div>
            <div className='flex flex-col gap-1'>
              <label
                htmlFor='spacing-unit'
                className='text-xs font-medium text-neutral-700'
              >
                Spacing unit
              </label>
              <input
                id='spacing-unit'
                value={spacingUnit}
                onChange={e => setSpacingUnit(e.target.value)}
                className='w-full rounded border p-2 text-xs'
              />
            </div>
            <div className='flex flex-col gap-1'>
              <label
                htmlFor='font-size'
                className='text-xs font-medium text-neutral-700'
              >
                Font size
              </label>
              <input
                id='font-size'
                value={fontSize}
                onChange={e => setFontSize(e.target.value)}
                className='w-full rounded border p-2 text-xs'
              />
            </div>
          </div>

          <div className='space-y-2'>
            <button
              type='button'
              className='w-full rounded border bg-white p-1.5 text-xs font-medium hover:bg-neutral-50 active:bg-neutral-100'
              onClick={handleReset}
            >
              Reset
            </button>
            <ThemeDialog
              trigger={
                <button
                  type='button'
                  className='w-full rounded border bg-white p-1.5 text-xs font-medium hover:bg-neutral-50 active:bg-neutral-100'
                >
                  View CSS
                </button>
              }
            >
              {css}
            </ThemeDialog>
          </div>
        </aside>

        <figure
          className={cx('relative isolate grid items-center overflow-y-auto p-8 max-sm:[grid-column:1/-1]', {
            'bg-white': appearance === 'light',
            'dark bg-neutral-950': appearance === 'dark',
          })}
        >
          <div
            className={cx(
              'pointer-events-none absolute inset-0 isolate [background-image:linear-gradient(to_bottom,transparent_calc(56px-1px),var(--line-color)),linear-gradient(to_right,transparent_calc(56px-1px),_var(--line-color))] [background-size:56px_56px] [mask-image:repeating-linear-gradient(to_right,transparent,black_1px_1px,transparent_1px_4px),repeating-linear-gradient(to_bottom,transparent,black_1px_1px,transparent_1px_4px)]',
              {
                '[--line-color:theme(colors.neutral.400)]': appearance === 'light',
                '[--line-color:theme(colors.neutral.600)]': appearance === 'dark',
              },
            )}
            aria-hidden='true'
          />
          {children}
        </figure>
      </div>
    </ClerkProvider>
  );
}<|MERGE_RESOLUTION|>--- conflicted
+++ resolved
@@ -5,18 +5,11 @@
 import { useEffect, useState } from 'react';
 
 import { ColorPicker } from './color-picker';
-<<<<<<< HEAD
-=======
 import { AppearanceOptions } from './components/appearance-options';
->>>>>>> c63a5adf
 import { Logo } from './components/logo';
 import { generateColors, getPreviewStyles } from './generate-colors';
 import { useAppearanceStore } from './stores/appearance-store';
 import { ThemeDialog } from './theme-dialog';
-<<<<<<< HEAD
-import { ToggleGroup } from './toggle-group';
-=======
->>>>>>> c63a5adf
 
 const lightAccentDefault = '#6C47FF';
 const lightGrayDefault = '#2f3037';
