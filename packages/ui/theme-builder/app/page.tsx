import { SignedIn, SignedOut, SignInButton, SignUpButton, UserButton } from '@clerk/nextjs';

function Button({ children }: { children: React.ReactNode }) {
  return (
    <button
<<<<<<< HEAD
      type='button'
      className='relative isolate rounded border bg-white bg-gradient-to-b from-white to-neutral-50 px-2.5 py-1 text-sm font-medium'
=======
      className='relative isolate rounded border bg-white bg-gradient-to-b from-white to-neutral-50 px-2.5 py-1 text-sm font-medium'
      type='button'
>>>>>>> a6a715d9
    >
      {children}
    </button>
  );
}

export default function Home() {
  return (
    <div className='relative'>
      <SignedIn>
        <div className='flex items-center justify-center'>
          <UserButton />
        </div>
      </SignedIn>
      <SignedOut>
        <div className='flex flex-col items-center gap-4'>
          <SignInButton>
            <Button>Sign in</Button>
          </SignInButton>
          <SignUpButton>
            <Button>Sign up</Button>
          </SignUpButton>
        </div>
      </SignedOut>
    </div>
  );
}<|MERGE_RESOLUTION|>--- conflicted
+++ resolved
@@ -3,13 +3,8 @@
 function Button({ children }: { children: React.ReactNode }) {
   return (
     <button
-<<<<<<< HEAD
-      type='button'
-      className='relative isolate rounded border bg-white bg-gradient-to-b from-white to-neutral-50 px-2.5 py-1 text-sm font-medium'
-=======
       className='relative isolate rounded border bg-white bg-gradient-to-b from-white to-neutral-50 px-2.5 py-1 text-sm font-medium'
       type='button'
->>>>>>> a6a715d9
     >
       {children}
     </button>
