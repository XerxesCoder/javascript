import { logErrorInDevMode } from '@clerk/shared/utils';
import type {
  CreateOrganizationProps,
  GoogleOneTapProps,
  OrganizationListProps,
  OrganizationProfileProps,
  OrganizationSwitcherProps,
  SignInProps,
  SignUpProps,
  UserButtonProps,
  UserProfileProps,
  WaitlistProps,
  Without,
} from '@clerk/types';
import type { PropsWithChildren, ReactNode } from 'react';
import React, { createContext, createElement, useContext } from 'react';

import {
  organizationProfileLinkRenderedError,
  organizationProfilePageRenderedError,
  userButtonMenuActionRenderedError,
  userButtonMenuItemsRenderedError,
  userButtonMenuLinkRenderedError,
  userProfileLinkRenderedError,
  userProfilePageRenderedError,
} from '../errors/messages';
import type {
  CustomPortalsRendererProps,
  MountProps,
  OrganizationProfileLinkProps,
  OrganizationProfilePageProps,
  UserButtonActionProps,
  UserButtonLinkProps,
  UserProfileLinkProps,
  UserProfilePageProps,
  WithClerkProp,
} from '../types';
import {
  useOrganizationProfileCustomPages,
  useSanitizedChildren,
  useUserButtonCustomMenuItems,
  useUserProfileCustomPages,
} from '../utils';
import { useWaitForComponentMount } from '../utils/useWaitForComponentMount';
import { ClerkHostRenderer } from './ClerkHostRenderer';
import { withClerk } from './withClerk';

type FallbackProp = {
  /**
   * An optional element to render while the component is mounting.
   */
  fallback?: ReactNode;
};

type UserProfileExportType = typeof _UserProfile & {
  Page: typeof UserProfilePage;
  Link: typeof UserProfileLink;
};

type UserButtonExportType = typeof _UserButton & {
  UserProfilePage: typeof UserProfilePage;
  UserProfileLink: typeof UserProfileLink;
  MenuItems: typeof MenuItems;
  Action: typeof MenuAction;
  Link: typeof MenuLink;
  /**
   * The `<Outlet />` component can be used in conjunction with `asProvider` in order to control rendering
<<<<<<< HEAD
   * of the `<OrganizationSwitcher />` without affecting its configuration or any custom pages
   * that could be mounted.
   * This API is experimental and may change at any moment.
   * @experimental
=======
   * of the `<UserButton />` without affecting its configuration or any custom pages that could be mounted
   * @experimental This API is experimental and may change at any moment.
>>>>>>> cb835831
   */
  __experimental_Outlet: typeof UserButtonOutlet;
};

type UserButtonPropsWithoutCustomPages = Without<
  UserButtonProps,
  'userProfileProps' | '__experimental_asStandalone'
> & {
  userProfileProps?: Pick<UserProfileProps, 'additionalOAuthScopes' | 'appearance'>;
  /**
   * Adding `asProvider` will defer rendering until the `<Outlet />` component is mounted.
   * This API is experimental and may change at any moment.
   * @experimental
   * @default undefined
   */
  __experimental_asProvider?: boolean;
};

type OrganizationProfileExportType = typeof _OrganizationProfile & {
  Page: typeof OrganizationProfilePage;
  Link: typeof OrganizationProfileLink;
};

type OrganizationSwitcherExportType = typeof _OrganizationSwitcher & {
  OrganizationProfilePage: typeof OrganizationProfilePage;
  OrganizationProfileLink: typeof OrganizationProfileLink;
  /**
   * The `<Outlet />` component can be used in conjunction with `asProvider` in order to control rendering
<<<<<<< HEAD
   * of the `<OrganizationSwitcher />` without affecting its configuration or any custom pages
   * that could be mounted.
   * This API is experimental and may change at any moment.
   * @experimental
=======
   * of the `<OrganizationSwitcher />` without affecting its configuration or any custom pages that could be mounted
   * @experimental This API is experimental and may change at any moment.
>>>>>>> cb835831
   */
  __experimental_Outlet: typeof OrganizationSwitcherOutlet;
};

type OrganizationSwitcherPropsWithoutCustomPages = Without<
  OrganizationSwitcherProps,
  'organizationProfileProps' | '__experimental_asStandalone'
> & {
  organizationProfileProps?: Pick<OrganizationProfileProps, 'appearance'>;
  /**
   * Adding `asProvider` will defer rendering until the `<Outlet />` component is mounted.
   * This API is experimental and may change at any moment.
   * @experimental
   * @default undefined
   */
  __experimental_asProvider?: boolean;
};

const CustomPortalsRenderer = (props: CustomPortalsRendererProps) => {
  return (
    <>
      {props?.customPagesPortals?.map((portal, index) => createElement(portal, { key: index }))}
      {props?.customMenuItemsPortals?.map((portal, index) => createElement(portal, { key: index }))}
    </>
  );
};

export const SignIn = withClerk(
  ({ clerk, component, fallback, ...props }: WithClerkProp<SignInProps & FallbackProp>) => {
    const mountingStatus = useWaitForComponentMount(component);
    const shouldShowFallback = mountingStatus === 'rendering' || !clerk.loaded;

    const rendererRootProps = {
      ...(shouldShowFallback && fallback && { style: { display: 'none' } }),
    };

    return (
      <>
        {shouldShowFallback && fallback}
        {clerk.loaded && (
          <ClerkHostRenderer
            component={component}
            mount={clerk.mountSignIn}
            unmount={clerk.unmountSignIn}
            updateProps={(clerk as any).__unstable__updateProps}
            props={props}
            rootProps={rendererRootProps}
          />
        )}
      </>
    );
  },
  { component: 'SignIn', renderWhileLoading: true },
);

export const SignUp = withClerk(
  ({ clerk, component, fallback, ...props }: WithClerkProp<SignUpProps & FallbackProp>) => {
    const mountingStatus = useWaitForComponentMount(component);
    const shouldShowFallback = mountingStatus === 'rendering' || !clerk.loaded;

    const rendererRootProps = {
      ...(shouldShowFallback && fallback && { style: { display: 'none' } }),
    };

    return (
      <>
        {shouldShowFallback && fallback}
        {clerk.loaded && (
          <ClerkHostRenderer
            component={component}
            mount={clerk.mountSignUp}
            unmount={clerk.unmountSignUp}
            updateProps={(clerk as any).__unstable__updateProps}
            props={props}
            rootProps={rendererRootProps}
          />
        )}
      </>
    );
  },
  { component: 'SignUp', renderWhileLoading: true },
);

export function UserProfilePage({ children }: PropsWithChildren<UserProfilePageProps>) {
  logErrorInDevMode(userProfilePageRenderedError);
  return <>{children}</>;
}

export function UserProfileLink({ children }: PropsWithChildren<UserProfileLinkProps>) {
  logErrorInDevMode(userProfileLinkRenderedError);
  return <>{children}</>;
}

const _UserProfile = withClerk(
  ({
    clerk,
    component,
    fallback,
    ...props
  }: WithClerkProp<PropsWithChildren<Without<UserProfileProps, 'customPages'>> & FallbackProp>) => {
    const mountingStatus = useWaitForComponentMount(component);
    const shouldShowFallback = mountingStatus === 'rendering' || !clerk.loaded;

    const rendererRootProps = {
      ...(shouldShowFallback && fallback && { style: { display: 'none' } }),
    };

    const { customPages, customPagesPortals } = useUserProfileCustomPages(props.children);
    return (
      <>
        {shouldShowFallback && fallback}
        <ClerkHostRenderer
          component={component}
          mount={clerk.mountUserProfile}
          unmount={clerk.unmountUserProfile}
          updateProps={(clerk as any).__unstable__updateProps}
          props={{ ...props, customPages }}
          rootProps={rendererRootProps}
        >
          <CustomPortalsRenderer customPagesPortals={customPagesPortals} />
        </ClerkHostRenderer>
      </>
    );
  },
  { component: 'UserProfile', renderWhileLoading: true },
);

export const UserProfile: UserProfileExportType = Object.assign(_UserProfile, {
  Page: UserProfilePage,
  Link: UserProfileLink,
});

const UserButtonContext = createContext<MountProps>({
  mount: () => {},
  unmount: () => {},
  updateProps: () => {},
});

const _UserButton = withClerk(
  ({
    clerk,
    component,
    fallback,
    ...props
  }: WithClerkProp<PropsWithChildren<UserButtonPropsWithoutCustomPages> & FallbackProp>) => {
    const mountingStatus = useWaitForComponentMount(component);
    const shouldShowFallback = mountingStatus === 'rendering' || !clerk.loaded;

    const rendererRootProps = {
      ...(shouldShowFallback && fallback && { style: { display: 'none' } }),
    };

    const { customPages, customPagesPortals } = useUserProfileCustomPages(props.children, {
      allowForAnyChildren: !!props.__experimental_asProvider,
    });
    const userProfileProps = Object.assign(props.userProfileProps || {}, { customPages });
    const { customMenuItems, customMenuItemsPortals } = useUserButtonCustomMenuItems(props.children);
    const sanitizedChildren = useSanitizedChildren(props.children);

    const passableProps = {
      mount: clerk.mountUserButton,
      unmount: clerk.unmountUserButton,
      updateProps: (clerk as any).__unstable__updateProps,
      props: { ...props, userProfileProps, customMenuItems },
    };
    const portalProps = {
      customPagesPortals: customPagesPortals,
      customMenuItemsPortals: customMenuItemsPortals,
    };

    return (
      <UserButtonContext.Provider value={passableProps}>
        {shouldShowFallback && fallback}
        {clerk.loaded && (
          <ClerkHostRenderer
            component={component}
            {...passableProps}
            hideRootHtmlElement={!!props.__experimental_asProvider}
            rootProps={rendererRootProps}
          >
            {/*This mimics the previous behaviour before asProvider existed*/}
            {props.__experimental_asProvider ? sanitizedChildren : null}
            <CustomPortalsRenderer {...portalProps} />
          </ClerkHostRenderer>
        )}
      </UserButtonContext.Provider>
    );
  },
  { component: 'UserButton', renderWhileLoading: true },
);

export function MenuItems({ children }: PropsWithChildren) {
  logErrorInDevMode(userButtonMenuItemsRenderedError);
  return <>{children}</>;
}

export function MenuAction({ children }: PropsWithChildren<UserButtonActionProps>) {
  logErrorInDevMode(userButtonMenuActionRenderedError);
  return <>{children}</>;
}

export function MenuLink({ children }: PropsWithChildren<UserButtonLinkProps>) {
  logErrorInDevMode(userButtonMenuLinkRenderedError);
  return <>{children}</>;
}

export function UserButtonOutlet(outletProps: Without<UserButtonProps, 'userProfileProps'>) {
  const providerProps = useContext(UserButtonContext);

  const portalProps = {
    ...providerProps,
    props: {
      ...providerProps.props,
      ...outletProps,
    },
  } satisfies MountProps;

  return <ClerkHostRenderer {...portalProps} />;
}

export const UserButton: UserButtonExportType = Object.assign(_UserButton, {
  UserProfilePage,
  UserProfileLink,
  MenuItems,
  Action: MenuAction,
  Link: MenuLink,
  __experimental_Outlet: UserButtonOutlet,
});

export function OrganizationProfilePage({ children }: PropsWithChildren<OrganizationProfilePageProps>) {
  logErrorInDevMode(organizationProfilePageRenderedError);
  return <>{children}</>;
}

export function OrganizationProfileLink({ children }: PropsWithChildren<OrganizationProfileLinkProps>) {
  logErrorInDevMode(organizationProfileLinkRenderedError);
  return <>{children}</>;
}

const _OrganizationProfile = withClerk(
  ({
    clerk,
    component,
    fallback,
    ...props
  }: WithClerkProp<PropsWithChildren<Without<OrganizationProfileProps, 'customPages'>> & FallbackProp>) => {
    const mountingStatus = useWaitForComponentMount(component);
    const shouldShowFallback = mountingStatus === 'rendering' || !clerk.loaded;

    const rendererRootProps = {
      ...(shouldShowFallback && fallback && { style: { display: 'none' } }),
    };

    const { customPages, customPagesPortals } = useOrganizationProfileCustomPages(props.children);
    return (
      <>
        {shouldShowFallback && fallback}
        {clerk.loaded && (
          <ClerkHostRenderer
            component={component}
            mount={clerk.mountOrganizationProfile}
            unmount={clerk.unmountOrganizationProfile}
            updateProps={(clerk as any).__unstable__updateProps}
            props={{ ...props, customPages }}
            rootProps={rendererRootProps}
          >
            <CustomPortalsRenderer customPagesPortals={customPagesPortals} />
          </ClerkHostRenderer>
        )}
      </>
    );
  },
  { component: 'OrganizationProfile', renderWhileLoading: true },
);

export const OrganizationProfile: OrganizationProfileExportType = Object.assign(_OrganizationProfile, {
  Page: OrganizationProfilePage,
  Link: OrganizationProfileLink,
});

export const CreateOrganization = withClerk(
  ({ clerk, component, fallback, ...props }: WithClerkProp<CreateOrganizationProps & FallbackProp>) => {
    const mountingStatus = useWaitForComponentMount(component);
    const shouldShowFallback = mountingStatus === 'rendering' || !clerk.loaded;

    const rendererRootProps = {
      ...(shouldShowFallback && fallback && { style: { display: 'none' } }),
    };

    return (
      <>
        {shouldShowFallback && fallback}
        {clerk.loaded && (
          <ClerkHostRenderer
            component={component}
            mount={clerk.mountCreateOrganization}
            unmount={clerk.unmountCreateOrganization}
            updateProps={(clerk as any).__unstable__updateProps}
            props={props}
            rootProps={rendererRootProps}
          />
        )}
      </>
    );
  },
  { component: 'CreateOrganization', renderWhileLoading: true },
);

const OrganizationSwitcherContext = createContext<MountProps>({
  mount: () => {},
  unmount: () => {},
  updateProps: () => {},
});

const _OrganizationSwitcher = withClerk(
  ({
    clerk,
    component,
    fallback,
    ...props
  }: WithClerkProp<PropsWithChildren<OrganizationSwitcherPropsWithoutCustomPages> & FallbackProp>) => {
    const mountingStatus = useWaitForComponentMount(component);
    const shouldShowFallback = mountingStatus === 'rendering' || !clerk.loaded;

    const rendererRootProps = {
      ...(shouldShowFallback && fallback && { style: { display: 'none' } }),
    };

    const { customPages, customPagesPortals } = useOrganizationProfileCustomPages(props.children, {
      allowForAnyChildren: !!props.__experimental_asProvider,
    });
    const organizationProfileProps = Object.assign(props.organizationProfileProps || {}, { customPages });
    const sanitizedChildren = useSanitizedChildren(props.children);

    const passableProps = {
      mount: clerk.mountOrganizationSwitcher,
      unmount: clerk.unmountOrganizationSwitcher,
      updateProps: (clerk as any).__unstable__updateProps,
      props: { ...props, organizationProfileProps },
      rootProps: rendererRootProps,
      component,
    };

    /**
     * Prefetch organization list
     */
    clerk.__experimental_prefetchOrganizationSwitcher();

    return (
      <OrganizationSwitcherContext.Provider value={passableProps}>
        <>
          {shouldShowFallback && fallback}
          {clerk.loaded && (
            <ClerkHostRenderer
              {...passableProps}
              hideRootHtmlElement={!!props.__experimental_asProvider}
            >
              {/*This mimics the previous behaviour before asProvider existed*/}
              {props.__experimental_asProvider ? sanitizedChildren : null}
              <CustomPortalsRenderer customPagesPortals={customPagesPortals} />
            </ClerkHostRenderer>
          )}
        </>
      </OrganizationSwitcherContext.Provider>
    );
  },
  { component: 'OrganizationSwitcher', renderWhileLoading: true },
);

export function OrganizationSwitcherOutlet(
  outletProps: Without<OrganizationSwitcherProps, 'organizationProfileProps'>,
) {
  const providerProps = useContext(OrganizationSwitcherContext);

  const portalProps = {
    ...providerProps,
    props: {
      ...providerProps.props,
      ...outletProps,
    },
  } satisfies MountProps;

  return <ClerkHostRenderer {...portalProps} />;
}

export const OrganizationSwitcher: OrganizationSwitcherExportType = Object.assign(_OrganizationSwitcher, {
  OrganizationProfilePage,
  OrganizationProfileLink,
  __experimental_Outlet: OrganizationSwitcherOutlet,
});

export const OrganizationList = withClerk(
  ({ clerk, component, fallback, ...props }: WithClerkProp<OrganizationListProps & FallbackProp>) => {
    const mountingStatus = useWaitForComponentMount(component);
    const shouldShowFallback = mountingStatus === 'rendering' || !clerk.loaded;

    const rendererRootProps = {
      ...(shouldShowFallback && fallback && { style: { display: 'none' } }),
    };

    return (
      <>
        {shouldShowFallback && fallback}
        {clerk.loaded && (
          <ClerkHostRenderer
            component={component}
            mount={clerk.mountOrganizationList}
            unmount={clerk.unmountOrganizationList}
            updateProps={(clerk as any).__unstable__updateProps}
            props={props}
            rootProps={rendererRootProps}
          />
        )}
      </>
    );
  },
  { component: 'OrganizationList', renderWhileLoading: true },
);

export const GoogleOneTap = withClerk(
  ({ clerk, component, fallback, ...props }: WithClerkProp<GoogleOneTapProps & FallbackProp>) => {
    const mountingStatus = useWaitForComponentMount(component);
    const shouldShowFallback = mountingStatus === 'rendering' || !clerk.loaded;

    const rendererRootProps = {
      ...(shouldShowFallback && fallback && { style: { display: 'none' } }),
    };

    return (
      <>
        {shouldShowFallback && fallback}
        {clerk.loaded && (
          <ClerkHostRenderer
            component={component}
            open={clerk.openGoogleOneTap}
            close={clerk.closeGoogleOneTap}
            updateProps={(clerk as any).__unstable__updateProps}
            props={props}
            rootProps={rendererRootProps}
          />
        )}
      </>
    );
  },
  { component: 'GoogleOneTap', renderWhileLoading: true },
);

export const Waitlist = withClerk(
  ({ clerk, component, fallback, ...props }: WithClerkProp<WaitlistProps & FallbackProp>) => {
    const mountingStatus = useWaitForComponentMount(component);
    const shouldShowFallback = mountingStatus === 'rendering' || !clerk.loaded;

    const rendererRootProps = {
      ...(shouldShowFallback && fallback && { style: { display: 'none' } }),
    };

    return (
      <>
        {shouldShowFallback && fallback}
        {clerk.loaded && (
          <ClerkHostRenderer
            component={component}
            mount={clerk.mountWaitlist}
            unmount={clerk.unmountWaitlist}
            updateProps={(clerk as any).__unstable__updateProps}
            props={props}
            rootProps={rendererRootProps}
          />
        )}
      </>
    );
  },
  { component: 'Waitlist', renderWhileLoading: true },
);<|MERGE_RESOLUTION|>--- conflicted
+++ resolved
@@ -65,15 +65,8 @@
   Link: typeof MenuLink;
   /**
    * The `<Outlet />` component can be used in conjunction with `asProvider` in order to control rendering
-<<<<<<< HEAD
-   * of the `<OrganizationSwitcher />` without affecting its configuration or any custom pages
-   * that could be mounted.
-   * This API is experimental and may change at any moment.
-   * @experimental
-=======
    * of the `<UserButton />` without affecting its configuration or any custom pages that could be mounted
    * @experimental This API is experimental and may change at any moment.
->>>>>>> cb835831
    */
   __experimental_Outlet: typeof UserButtonOutlet;
 };
@@ -102,15 +95,8 @@
   OrganizationProfileLink: typeof OrganizationProfileLink;
   /**
    * The `<Outlet />` component can be used in conjunction with `asProvider` in order to control rendering
-<<<<<<< HEAD
-   * of the `<OrganizationSwitcher />` without affecting its configuration or any custom pages
-   * that could be mounted.
-   * This API is experimental and may change at any moment.
-   * @experimental
-=======
    * of the `<OrganizationSwitcher />` without affecting its configuration or any custom pages that could be mounted
    * @experimental This API is experimental and may change at any moment.
->>>>>>> cb835831
    */
   __experimental_Outlet: typeof OrganizationSwitcherOutlet;
 };
