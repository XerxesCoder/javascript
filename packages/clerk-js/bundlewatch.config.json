--- conflicted
+++ resolved
@@ -1,111 +1,5 @@
 {
   "files": [
-<<<<<<< HEAD
-    {
-      "path": "./dist/clerk.js",
-      "maxSize": "594kB"
-    },
-    {
-      "path": "./dist/clerk.browser.js",
-      "maxSize": "68KB"
-    },
-    {
-      "path": "./dist/clerk.legacy.browser.js",
-      "maxSize": "110KB"
-    },
-    {
-      "path": "./dist/clerk.headless*.js",
-      "maxSize": "52KB"
-    },
-    {
-      "path": "./dist/ui-common*.js",
-      "maxSize": "102.5KB"
-    },
-    {
-      "path": "./dist/vendors*.js",
-      "maxSize": "39KB"
-    },
-    {
-      "path": "./dist/coinbase*.js",
-      "maxSize": "38KB"
-    },
-    {
-      "path": "./dist/createorganization*.js",
-      "maxSize": "5KB"
-    },
-    {
-      "path": "./dist/impersonationfab*.js",
-      "maxSize": "5KB"
-    },
-    {
-      "path": "./dist/organizationprofile*.js",
-      "maxSize": "12KB"
-    },
-    {
-      "path": "./dist/organizationswitcher*.js",
-      "maxSize": "5KB"
-    },
-    {
-      "path": "./dist/organizationlist*.js",
-      "maxSize": "5.5KB"
-    },
-    {
-      "path": "./dist/signin*.js",
-      "maxSize": "14KB"
-    },
-    {
-      "path": "./dist/signup*.js",
-      "maxSize": "7.3KB"
-    },
-    {
-      "path": "./dist/userbutton*.js",
-      "maxSize": "5KB"
-    },
-    {
-      "path": "./dist/userprofile*.js",
-      "maxSize": "16.5KB"
-    },
-    {
-      "path": "./dist/userverification*.js",
-      "maxSize": "5KB"
-    },
-    {
-      "path": "./dist/onetap*.js",
-      "maxSize": "1KB"
-    },
-    {
-      "path": "./dist/waitlist*.js",
-      "maxSize": "1.3KB"
-    },
-    {
-      "path": "./dist/keylessPrompt*.js",
-      "maxSize": "6.5KB"
-    },
-    {
-      "path": "./dist/pricingTable*.js",
-      "maxSize": "4.02KB"
-    },
-    {
-      "path": "./dist/checkout*.js",
-      "maxSize": "5.75KB"
-    },
-    {
-      "path": "./dist/paymentSources*.js",
-      "maxSize": "8.9KB"
-    },
-    {
-      "path": "./dist/up-billing-page*.js",
-      "maxSize": "2.4KB"
-    },
-    {
-      "path": "./dist/op-billing-page*.js",
-      "maxSize": "2.4KB"
-    },
-    {
-      "path": "./dist/sessionTasks*.js",
-      "maxSize": "1KB"
-    }
-=======
     { "path": "./dist/clerk.js", "maxSize": "594kB" },
     { "path": "./dist/clerk.browser.js", "maxSize": "68KB" },
     { "path": "./dist/clerk.legacy.browser.js", "maxSize": "110KB" },
@@ -132,6 +26,5 @@
     { "path": "./dist/up-billing-page*.js", "maxSize": "3.0KB" },
     { "path": "./dist/op-billing-page*.js", "maxSize": "3.0KB" },
     { "path": "./dist/sessionTasks*.js", "maxSize": "1KB" }
->>>>>>> b7b1fb6d
   ]
 }