{
  "files": [
<<<<<<< HEAD
    { "path": "./dist/clerk.browser.js", "maxSize": "64.1kB" },
=======
    { "path": "./dist/clerk.browser.js", "maxSize": "64.5kB" },
>>>>>>> ec3bb697
    { "path": "./dist/clerk.headless.js", "maxSize": "43kB" },
    { "path": "./dist/ui-common*.js", "maxSize": "86KB" },
    { "path": "./dist/vendors*.js", "maxSize": "70KB" },
    { "path": "./dist/coinbase*.js", "maxSize": "58KB" },
    { "path": "./dist/createorganization*.js", "maxSize": "5KB" },
    { "path": "./dist/impersonationfab*.js", "maxSize": "5KB" },
    { "path": "./dist/organizationprofile*.js", "maxSize": "12KB" },
    { "path": "./dist/organizationswitcher*.js", "maxSize": "5KB" },
    { "path": "./dist/organizationlist*.js", "maxSize": "5.5KB" },
    { "path": "./dist/signin*.js", "maxSize": "12KB" },
    { "path": "./dist/signup*.js", "maxSize": "10KB" },
    { "path": "./dist/userbutton*.js", "maxSize": "5KB" },
    { "path": "./dist/userprofile*.js", "maxSize": "15KB" },
    { "path": "./dist/userverification*.js", "maxSize": "5KB" },
    { "path": "./dist/onetap*.js", "maxSize": "1KB" }
  ]
}<|MERGE_RESOLUTION|>--- conflicted
+++ resolved
@@ -1,10 +1,6 @@
 {
   "files": [
-<<<<<<< HEAD
-    { "path": "./dist/clerk.browser.js", "maxSize": "64.1kB" },
-=======
     { "path": "./dist/clerk.browser.js", "maxSize": "64.5kB" },
->>>>>>> ec3bb697
     { "path": "./dist/clerk.headless.js", "maxSize": "43kB" },
     { "path": "./dist/ui-common*.js", "maxSize": "86KB" },
     { "path": "./dist/vendors*.js", "maxSize": "70KB" },
