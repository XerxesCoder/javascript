import { useClerk } from '@clerk/shared/react';
import type { CommercePlanResource, CommerceSubscriptionPlanPeriod, PricingTableProps } from '@clerk/types';
import * as React from 'react';

import { usePlansContext, usePricingTableContext, useSubscriberTypeContext } from '../../contexts';
import {
  Badge,
  Box,
  Button,
  Col,
  descriptors,
  Flex,
  Heading,
  Icon,
  localizationKeys,
  SimpleButton,
  Span,
  Text,
} from '../../customizables';
import { Switch } from '../../elements';
import { Check, Plus } from '../../icons';
import { common, InternalThemeProvider } from '../../styledSystem';
import { colors, getClosestProfileScrollBox } from '../../utils';

interface PricingTableDefaultProps {
  plans?: CommercePlanResource[] | null;
  highlightedPlan?: CommercePlanResource['slug'];
  planPeriod: CommerceSubscriptionPlanPeriod;
  setPlanPeriod: (val: CommerceSubscriptionPlanPeriod) => void;
  onSelect: (plan: CommercePlanResource) => void;
  isCompact?: boolean;
  props: PricingTableProps;
}

export function PricingTableDefault({
  plans,
  planPeriod,
  setPlanPeriod,
  onSelect,
  isCompact,
  props,
}: PricingTableDefaultProps) {
  return (
    <InternalThemeProvider>
      <Box
        elementDescriptor={descriptors.pricingTable}
        sx={t => ({
          // Sets the minimum width a column can be before wrapping
          '--grid-min-size': isCompact ? '11.75rem' : '20rem',
          // Set a max amount of columns before they start wrapping to new rows.
          '--grid-max-columns': 'infinity',
          // Set the default gap, use `--grid-gap-y` to override the row gap
          '--grid-gap': t.space.$4,
          // Derived from the maximum column size based on the grid configuration
          '--max-column-width': '100% / var(--grid-max-columns, infinity) - var(--grid-gap)',
          // Derived from `--max-column-width` and ensures it respects the minimum size and maximum width constraints
          '--column-width': 'max(var(--max-column-width), min(var(--grid-min-size, 10rem), 100%))',
          display: 'grid',
          gridTemplateColumns: 'repeat(auto-fit, minmax(var(--column-width), 1fr))',
          gridTemplateRows: 'auto 1fr',
          gap: `var(--grid-gap-y, var(--grid-gap, ${t.space.$4})) var(--grid-gap, ${t.space.$4})`,
          alignItems: 'stretch',
          width: '100%',
          minWidth: '0',
        })}
        data-variant={isCompact ? 'compact' : 'default'}
      >
        {plans?.map(plan => (
          <Card
            key={plan.id}
            plan={plan}
            planPeriod={planPeriod}
            setPlanPeriod={setPlanPeriod}
            onSelect={onSelect}
            props={props}
            isCompact={isCompact}
          />
        ))}
      </Box>
    </InternalThemeProvider>
  );
}

/* -------------------------------------------------------------------------------------------------
 * Card
 * -----------------------------------------------------------------------------------------------*/

interface CardProps {
  plan: CommercePlanResource;
  planPeriod: CommerceSubscriptionPlanPeriod;
  setPlanPeriod: (p: CommerceSubscriptionPlanPeriod) => void;
  onSelect: (plan: CommercePlanResource, event?: React.MouseEvent<HTMLElement>) => void;
  isCompact?: boolean;
  props: PricingTableProps;
}

function Card(props: CardProps) {
  const { plan, planPeriod, setPlanPeriod, onSelect, props: pricingTableProps, isCompact = false } = props;
  const clerk = useClerk();
  const { mode = 'mounted', ctaPosition: ctxCtaPosition } = usePricingTableContext();
  const subscriberType = useSubscriberTypeContext();

  const ctaPosition = pricingTableProps.ctaPosition || ctxCtaPosition || 'bottom';
  const collapseFeatures = pricingTableProps.collapseFeatures || false;
  const { id, slug } = plan;

  const { buttonPropsForPlan, activeOrUpcomingSubscription, hasMultipleSubscriptionsForPlan } = usePlansContext();

  const showPlanDetails = (event?: React.MouseEvent<HTMLElement>) => {
    const portalRoot = getClosestProfileScrollBox(mode, event);

    clerk.__internal_openPlanDetails({
      plan,
      subscriberType,
      planPeriod,
      portalRoot,
    });
  };

  const subscription = activeOrUpcomingSubscription(plan);
  const multipleSubscriptionsForPlan = hasMultipleSubscriptionsForPlan(plan);
  const hasFeatures = plan.features.length > 0;
  const isPlanActive = subscription?.status === 'active';
  const showStatusRow = !!subscription;
  const isEligibleForSwitchToAnnual = plan.annualMonthlyAmount > 0 && planPeriod === 'annual';

  const shouldShowFooter =
    !subscription ||
    subscription?.status === 'upcoming' ||
<<<<<<< HEAD
    (subscription?.canceledAt && !multipleSubscriptionsForPlan) ||
    (planPeriod !== subscription?.planPeriod && !plan.isDefault && !multipleSubscriptionsForPlan);
=======
    subscription?.canceledAt ||
    (planPeriod !== subscription?.planPeriod && !plan.isDefault && isEligibleForSwitchToAnnual);
>>>>>>> 3c2c060c
  const shouldShowFooterNotice =
    subscription?.status === 'upcoming' && (planPeriod === subscription.planPeriod || plan.isDefault);

  return (
    <Box
      key={id}
      elementDescriptor={descriptors.pricingTableCard}
      elementId={descriptors.pricingTableCard.setId(slug)}
      sx={t => ({
        display: 'grid',
        gap: 0,
        gridTemplateRows: 'subgrid',
        gridRow: 'span 5',
        background: common.mergedColorsBackground(
          colors.setAlpha(t.colors.$colorBackground, 1),
          t.colors.$neutralAlpha50,
        ),
        borderWidth: t.borderWidths.$normal,
        borderStyle: t.borderStyles.$solid,
        borderColor: t.colors.$neutralAlpha100,
        boxShadow: !isCompact ? t.shadows.$cardBoxShadow : t.shadows.$tableBodyShadow,
        borderRadius: t.radii.$xl,
        overflow: 'hidden',
        textAlign: 'left',
      })}
      data-variant={isCompact ? 'compact' : 'default'}
    >
      <CardHeader
        plan={plan}
        isCompact={isCompact}
        planPeriod={planPeriod}
        setPlanPeriod={setPlanPeriod}
        badge={
          showStatusRow ? (
            isPlanActive ? (
              <Badge
                colorScheme='secondary'
                localizationKey={localizationKeys('badge__activePlan')}
              />
            ) : (
              <Badge
                colorScheme='primary'
                localizationKey={localizationKeys('badge__upcomingPlan')}
              />
            )
          ) : undefined
        }
      />
      <Box
        elementDescriptor={descriptors.pricingTableCardBody}
        sx={{
          display: 'grid',
          gridTemplateRows: 'subgrid',
          gridRow: 'span 2',
          gap: 0,
        }}
      >
        {!collapseFeatures ? (
          <Box
            elementDescriptor={descriptors.pricingTableCardFeatures}
            sx={t => ({
              // gridRow: shouldShowFooter ? 'auto' : 'span 2',
              display: 'flex',
              flexDirection: 'column',
              flex: '1',
              padding: isCompact ? t.space.$3 : t.space.$4,
              backgroundColor: hasFeatures ? t.colors.$colorBackground : 'transparent',
              borderTopWidth: hasFeatures ? t.borderWidths.$normal : 0,
              borderTopStyle: t.borderStyles.$solid,
              borderTopColor: t.colors.$neutralAlpha100,
            })}
            data-variant={isCompact ? 'compact' : 'default'}
          >
            <CardFeaturesList
              plan={plan}
              isCompact={isCompact}
              showPlanDetails={showPlanDetails}
            />
          </Box>
        ) : null}

        {shouldShowFooter ? (
          <Box
            elementDescriptor={descriptors.pricingTableCardFooter}
            sx={t => ({
              marginTop: 'auto',
              padding: isCompact ? t.space.$3 : t.space.$4,
              borderTopWidth: t.borderWidths.$normal,
              borderTopStyle: t.borderStyles.$solid,
              borderTopColor: t.colors.$neutralAlpha100,
              order: ctaPosition === 'top' ? -1 : undefined,
            })}
          >
            {shouldShowFooterNotice ? (
              <Text
                elementDescriptor={descriptors.pricingTableCardFooterNotice}
                variant={isCompact ? 'buttonSmall' : 'buttonLarge'}
                localizationKey={localizationKeys('badge__startsAt', { date: subscription?.periodStart })}
                colorScheme='secondary'
                sx={t => ({
                  paddingBlock: t.space.$1x5,
                  textAlign: 'center',
                })}
              />
            ) : (
              <Button
                elementDescriptor={descriptors.pricingTableCardFooterButton}
                block
                textVariant={isCompact ? 'buttonSmall' : 'buttonLarge'}
                {...buttonPropsForPlan({ plan, isCompact, selectedPlanPeriod: planPeriod })}
                onClick={event => {
                  onSelect(plan, event);
                }}
              />
            )}
          </Box>
        ) : (
          <Box
            sx={t => ({
              backgroundColor: hasFeatures ? t.colors.$colorBackground : 'transparent',
            })}
          />
        )}
      </Box>
    </Box>
  );
}

/* -------------------------------------------------------------------------------------------------
 * CardHeader
 * -----------------------------------------------------------------------------------------------*/

interface CardHeaderProps {
  plan: CommercePlanResource;
  isCompact?: boolean;
  planPeriod: CommerceSubscriptionPlanPeriod;
  setPlanPeriod: (val: CommerceSubscriptionPlanPeriod) => void;
  badge?: React.ReactNode;
}

const CardHeader = React.forwardRef<HTMLDivElement, CardHeaderProps>((props, ref) => {
  const { plan, isCompact, planPeriod, setPlanPeriod, badge } = props;
  const { name, annualMonthlyAmount } = plan;

  const getPlanFee = React.useMemo(() => {
    if (annualMonthlyAmount <= 0) {
      return plan.amountFormatted;
    }
    return planPeriod === 'annual' ? plan.annualMonthlyAmountFormatted : plan.amountFormatted;
  }, [annualMonthlyAmount, planPeriod, plan.amountFormatted, plan.annualMonthlyAmountFormatted]);

  return (
    <Box
      ref={ref}
      elementDescriptor={descriptors.pricingTableCardHeader}
      sx={t => ({
        width: '100%',
        padding: isCompact ? t.space.$3 : t.space.$4,
        display: 'grid',
        gap: t.space.$1,
        gridRow: 'span 3',
        gridTemplateRows: 'subgrid',
      })}
      data-variant={isCompact ? 'compact' : 'default'}
    >
      <Box elementDescriptor={descriptors.pricingTableCardTitleContainer}>
        <Box
          sx={t => ({
            display: 'flex',
            justifyContent: 'space-between',
            alignItems: 'flex-start',
            gap: t.space.$0x25,
          })}
        >
          <Heading
            elementDescriptor={descriptors.pricingTableCardTitle}
            as='h2'
            textVariant={isCompact ? 'h3' : 'h2'}
          >
            {name}
          </Heading>
          {badge && badge}
        </Box>
        {!isCompact && plan.description ? (
          <Text
            elementDescriptor={descriptors.pricingTableCardDescription}
            variant='subtitle'
            colorScheme='secondary'
          >
            {plan.description}
          </Text>
        ) : null}
      </Box>

      <Flex
        elementDescriptor={descriptors.pricingTableCardFeeContainer}
        data-variant={isCompact ? 'compact' : 'default'}
        align='center'
        wrap='wrap'
        sx={t => ({
          columnGap: t.space.$1,
          marginTop: t.space.$1,
        })}
      >
        <Text
          elementDescriptor={descriptors.pricingTableCardFee}
          variant={isCompact ? 'h2' : 'h1'}
          colorScheme='body'
        >
          {plan.currencySymbol}
          {getPlanFee}
        </Text>
        {!plan.isDefault ? (
          <Text
            elementDescriptor={descriptors.pricingTableCardFeePeriod}
            variant='caption'
            colorScheme='secondary'
            sx={t => ({
              textTransform: 'lowercase',
              ':before': {
                content: '"/"',
                marginInlineEnd: t.space.$0x25,
              },
            })}
            localizationKey={localizationKeys('commerce.month')}
          />
        ) : null}
      </Flex>

      {annualMonthlyAmount > 0 && setPlanPeriod ? (
        <Box
          elementDescriptor={descriptors.pricingTableCardPeriodToggle}
          sx={t => ({
            marginTop: t.space.$1,
          })}
        >
          <Switch
            isChecked={planPeriod === 'annual'}
            onChange={(checked: boolean) => setPlanPeriod(checked ? 'annual' : 'month')}
            label={localizationKeys('commerce.billedAnnually')}
          />
        </Box>
      ) : (
        <Text
          elementDescriptor={descriptors.pricingTableCardFeePeriodNotice}
          variant='caption'
          colorScheme='secondary'
          localizationKey={
            plan.isDefault ? localizationKeys('commerce.alwaysFree') : localizationKeys('commerce.billedMonthlyOnly')
          }
          sx={{
            alignSelf: 'center',
          }}
        />
      )}
    </Box>
  );
});

/* -------------------------------------------------------------------------------------------------
 * CardFeaturesList
 * -----------------------------------------------------------------------------------------------*/

interface CardFeaturesListProps {
  plan: CommercePlanResource;
  /**
   * @default false
   */
  isCompact?: boolean;
  showPlanDetails: (event?: React.MouseEvent<HTMLElement>) => void;
}

const CardFeaturesList = React.forwardRef<HTMLDivElement, CardFeaturesListProps>((props, ref) => {
  const { plan, isCompact, showPlanDetails } = props;

  const totalFeatures = plan.features.length;
  const hasMoreFeatures = isCompact ? totalFeatures > 3 : totalFeatures > 8;

  return (
    <Box
      ref={ref}
      elementDescriptor={descriptors.pricingTableCardFeatures}
      sx={t => ({
        display: 'grid',
        flex: 1,
        rowGap: isCompact ? t.space.$2 : t.space.$3,
      })}
    >
      <Col
        elementDescriptor={descriptors.pricingTableCardFeaturesList}
        data-variant={isCompact ? 'compact' : 'default'}
        as='ul'
        role='list'
        sx={t => ({
          flex: '1',
          rowGap: isCompact ? t.space.$2 : t.space.$3,
          margin: 0,
          padding: 0,
        })}
      >
        {plan.features.slice(0, hasMoreFeatures ? (isCompact ? 3 : 8) : totalFeatures).map(feature => (
          <Box
            elementDescriptor={descriptors.pricingTableCardFeaturesListItem}
            elementId={descriptors.pricingTableCardFeaturesListItem.setId(feature.slug)}
            key={feature.id}
            as='li'
            sx={t => ({
              display: 'flex',
              alignItems: 'baseline',
              gap: t.space.$2,
              margin: 0,
              padding: 0,
            })}
          >
            <Icon
              icon={Check}
              colorScheme='neutral'
              size='sm'
              aria-hidden
              sx={t => ({
                transform: `translateY(${t.space.$0x25})`,
              })}
            />
            <Span elementDescriptor={descriptors.pricingTableCardFeaturesListItemContent}>
              <Text
                elementDescriptor={descriptors.pricingTableCardFeaturesListItemTitle}
                colorScheme='body'
                sx={t => ({
                  fontWeight: t.fontWeights.$normal,
                })}
              >
                {feature.name}
              </Text>
            </Span>
          </Box>
        ))}
      </Col>
      {hasMoreFeatures && (
        <SimpleButton
          onClick={event => showPlanDetails(event)}
          variant='link'
          sx={t => ({
            marginBlockStart: 'auto',
            paddingBlock: t.space.$1,
            gap: t.space.$1,
          })}
        >
          <Icon
            icon={Plus}
            colorScheme='neutral'
            size='md'
            aria-hidden
          />
          <Span localizationKey={localizationKeys('commerce.seeAllFeatures')} />
        </SimpleButton>
      )}
    </Box>
  );
});<|MERGE_RESOLUTION|>--- conflicted
+++ resolved
@@ -118,7 +118,7 @@
   };
 
   const subscription = activeOrUpcomingSubscription(plan);
-  const multipleSubscriptionsForPlan = hasMultipleSubscriptionsForPlan(plan);
+  // const multipleSubscriptionsForPlan = hasMultipleSubscriptionsForPlan(plan);
   const hasFeatures = plan.features.length > 0;
   const isPlanActive = subscription?.status === 'active';
   const showStatusRow = !!subscription;
@@ -127,13 +127,8 @@
   const shouldShowFooter =
     !subscription ||
     subscription?.status === 'upcoming' ||
-<<<<<<< HEAD
-    (subscription?.canceledAt && !multipleSubscriptionsForPlan) ||
-    (planPeriod !== subscription?.planPeriod && !plan.isDefault && !multipleSubscriptionsForPlan);
-=======
     subscription?.canceledAt ||
     (planPeriod !== subscription?.planPeriod && !plan.isDefault && isEligibleForSwitchToAnnual);
->>>>>>> 3c2c060c
   const shouldShowFooterNotice =
     subscription?.status === 'upcoming' && (planPeriod === subscription.planPeriod || plan.isDefault);
 
