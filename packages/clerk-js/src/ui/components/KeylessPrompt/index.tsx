// eslint-disable-next-line no-restricted-imports
import { css } from '@emotion/react';
import type { PropsWithChildren } from 'react';
import { useEffect, useMemo, useState } from 'react';
import { createPortal } from 'react-dom';

import { Flex } from '../../customizables';
import { Portal } from '../../elements/Portal';
import { InternalThemeProvider } from '../../styledSystem';
import { ClerkLogoIcon } from './ClerkLogoIcon';
import { KeySlashIcon } from './KeySlashIcon';
import { useRevalidateEnvironment } from './use-revalidate-environment';

type KeylessPromptProps = {
  claimUrl: string;
  copyKeysUrl: string;
  onDismiss: (() => Promise<unknown>) | undefined;
};

const buttonIdentifierPrefix = `--clerk-keyless-prompt`;
const buttonIdentifier = `${buttonIdentifierPrefix}-button`;
const contentIdentifier = `${buttonIdentifierPrefix}-content`;

const _KeylessPrompt = (_props: KeylessPromptProps) => {
  const [isExpanded, setIsExpanded] = useState(false);
  const environment = useRevalidateEnvironment();
  const claimed = Boolean(environment.authConfig.claimedAt);

<<<<<<< HEAD
  const success = typeof _props.onDismiss === 'function' && claimed;
=======
  const success = false;
>>>>>>> 7e3416cd
  const appName = environment.displayConfig.applicationName;

  const isForcedExpanded = claimed || success || isExpanded;

  const urlToDashboard = useMemo(() => {
    if (claimed) {
      return _props.copyKeysUrl;
    }

    const url = new URL(_props.claimUrl);
    // Clerk Dashboard accepts a `return_url` query param when visiting `/apps/claim`.
    url.searchParams.append('return_url', window.location.href);
    return url.href;
  }, [claimed, _props.copyKeysUrl, _props.claimUrl]);

  const baseElementStyles = css`
    box-sizing: border-box;
    padding: 0;
    margin: 0;
    background: none;
    border: none;
    line-height: 1.5;
    font-family:
      -apple-system,
      BlinkMacSystemFont,
      avenir next,
      avenir,
      segoe ui,
      helvetica neue,
      helvetica,
      Cantarell,
      Ubuntu,
      roboto,
      noto,
      arial,
      sans-serif;
    text-decoration: none;
  `;

  const mainCTAStyles = css`
    ${baseElementStyles};
    display: flex;
    align-items: center;
    justify-content: center;
    width: 100%;
    height: 1.75rem;
    max-width: 14.625rem;
    padding: 0.25rem 0.625rem;
    border-radius: 0.375rem;
    font-size: 0.75rem;
    font-weight: 500;
    letter-spacing: 0.12px;
    color: ${claimed ? 'white' : success ? 'white' : '#fde047'};
    text-shadow: 0px 1px 2px rgba(0, 0, 0, 0.32);
    white-space: nowrap;
    user-select: none;
    cursor: pointer;
    background: linear-gradient(180deg, rgba(0, 0, 0, 0) 30.5%, rgba(0, 0, 0, 0.05) 100%), #454545;
    box-shadow:
      0px 0px 0px 1px rgba(255, 255, 255, 0.04) inset,
      0px 1px 0px 0px rgba(255, 255, 255, 0.04) inset,
      0px 0px 0px 1px rgba(0, 0, 0, 0.12),
      0px 1.5px 2px 0px rgba(0, 0, 0, 0.48),
      0px 0px 4px 0px rgba(243, 107, 22, 0) inset;
  `;

  return (
    <Portal>
      <Flex
        data-expanded={isForcedExpanded}
        sx={t => ({
          position: 'fixed',
          bottom: '1.25rem',
          right: '1.25rem',
          zIndex: t.zIndices.$fab,
          height: `${t.sizes.$10}`,
          minWidth: '13.4rem',
          paddingLeft: `${t.space.$3}`,
          borderRadius: '1.25rem',
          fontFamily: t.fonts.$main,
          background: 'linear-gradient(180deg, rgba(255, 255, 255, 0.16) 0%, rgba(255, 255, 255, 0) 100%), #1f1f1f',
          boxShadow:
            '0px 0px 0px 0.5px #2F3037 inset, 0px 1px 0px 0px rgba(255, 255, 255, 0.08) inset, 0px 0px 0.8px 0.8px rgba(255, 255, 255, 0.20) inset, 0px 0px 0px 0px rgba(255, 255, 255, 0.72), 0px 16px 36px -6px rgba(0, 0, 0, 0.36), 0px 6px 16px -2px rgba(0, 0, 0, 0.20);',
          transition: 'all 195ms cubic-bezier(0.2, 0.61, 0.1, 1)',

          '&[data-expanded="false"]:hover': {
            background: 'linear-gradient(180deg, rgba(255, 255, 255, 0.20) 0%, rgba(255, 255, 255, 0) 100%), #1f1f1f',
          },

          '&[data-expanded="true"]': {
            flexDirection: 'column',
            alignItems: 'flex-center',
            justifyContent: 'flex-center',
            height: success ? 'fit-content' : '8.563rem',
            overflow: 'hidden',
            width: 'fit-content',
            minWidth: '16.125rem',
            gap: `${t.space.$1x5}`,
            padding: `${t.space.$2x5} ${t.space.$3} ${t.space.$3} ${t.space.$3}`,
            borderRadius: `${t.radii.$xl}`,
            transition: 'all 230ms cubic-bezier(0.28, 1, 0.32, 1)',
          },
        })}
      >
        <button
          type='button'
          aria-expanded={isForcedExpanded}
          aria-controls={contentIdentifier}
          id={buttonIdentifier}
          onClick={() => !claimed && setIsExpanded(prev => !prev)}
          css={css`
            ${baseElementStyles};
            width: 100%;
            display: flex;
            justify-content: space-between;
            align-items: center;
          `}
        >
          <Flex
            sx={t => ({
              alignItems: 'center',
              gap: t.space.$2,
            })}
          >
            {success ? (
              <svg
                width='1rem'
                height='1rem'
                viewBox='0 0 16 17'
                fill='none'
                aria-hidden
                xmlns='http://www.w3.org/2000/svg'
              >
                <g opacity='0.88'>
                  <path
                    d='M13.8002 8.20039C13.8002 8.96206 13.6502 9.71627 13.3587 10.42C13.0672 11.1236 12.64 11.763 12.1014 12.3016C11.5628 12.8402 10.9234 13.2674 10.2198 13.5589C9.51607 13.8504 8.76186 14.0004 8.0002 14.0004C7.23853 14.0004 6.48432 13.8504 5.78063 13.5589C5.07694 13.2674 4.43756 12.8402 3.89898 12.3016C3.3604 11.763 2.93317 11.1236 2.64169 10.42C2.35022 9.71627 2.2002 8.96206 2.2002 8.20039C2.2002 6.66214 2.81126 5.18688 3.89898 4.09917C4.98669 3.01146 6.46194 2.40039 8.0002 2.40039C9.53845 2.40039 11.0137 3.01146 12.1014 4.09917C13.1891 5.18688 13.8002 6.66214 13.8002 8.20039Z'
                    fill='#22C543'
                    fillOpacity='0.16'
                  />
                  <path
                    d='M6.06686 8.68372L7.51686 10.1337L9.93353 6.75039M13.8002 8.20039C13.8002 8.96206 13.6502 9.71627 13.3587 10.42C13.0672 11.1236 12.64 11.763 12.1014 12.3016C11.5628 12.8402 10.9234 13.2674 10.2198 13.5589C9.51607 13.8504 8.76186 14.0004 8.0002 14.0004C7.23853 14.0004 6.48432 13.8504 5.78063 13.5589C5.07694 13.2674 4.43756 12.8402 3.89898 12.3016C3.3604 11.763 2.93317 11.1236 2.64169 10.42C2.35022 9.71627 2.2002 8.96206 2.2002 8.20039C2.2002 6.66214 2.81126 5.18688 3.89898 4.09917C4.98669 3.01146 6.46194 2.40039 8.0002 2.40039C9.53845 2.40039 11.0137 3.01146 12.1014 4.09917C13.1891 5.18688 13.8002 6.66214 13.8002 8.20039Z'
                    stroke='#22C543'
                    strokeWidth='1.2'
                    strokeLinecap='round'
                    strokeLinejoin='round'
                  />
                </g>
              </svg>
            ) : claimed ? (
              <svg
                width='1rem'
                height='1rem'
                viewBox='0 0 16 16'
                aria-hidden
                fill='none'
                xmlns='http://www.w3.org/2000/svg'
              >
                <path
                  d='M8 5.75V7.25M8 10.2502V10.2602M13.25 8C13.25 10.8995 10.8995 13.25 8 13.25C5.10051 13.25 2.75 10.8995 2.75 8C2.75 5.10051 5.10051 2.75 8 2.75C10.8995 2.75 13.25 5.10051 13.25 8Z'
                  stroke='#F36B16'
                  strokeWidth='1.5'
                  strokeLinecap='round'
                  strokeLinejoin='round'
                />
              </svg>
            ) : (
              <div
                css={css`
                  perspective: 1000px;
                  position: relative;
                  width: 1rem;
                  height: 1rem;
                  transform-style: preserve-3d;
                  animation: ${isForcedExpanded ? 'coinFlipAnimation 12s infinite linear' : ' none'};

                  @keyframes coinFlipAnimation {
                    0%,
                    55% {
                      transform: rotateY(0);
                    }
                    60%,
                    95% {
                      transform: rotateY(180deg);
                    }
                    100% {
                      transform: rotateY(0);
                    }
                  }
                  @media (prefers-reduced-motion: reduce) {
                    animation: none;
                  }
                `}
              >
                <span
                  className='coin-flip-front'
                  aria-hidden
                  css={css`
                    position: absolute;
                    width: 100%;
                    height: 100%;
                    backface-visibility: hidden;
                    display: flex;
                    align-items: center;
                    justify-content: center;
                  `}
                >
                  <ClerkLogoIcon />
                </span>

                <span
                  className='coin-flip-back'
                  aria-hidden
                  css={css`
                    position: absolute;
                    width: 100%;
                    height: 100%;
                    backface-visibility: hidden;
                    transform: rotateY(180deg);
                    display: flex;
                    align-items: center;
                    justify-content: center;
                  `}
                >
                  <KeySlashIcon />
                </span>
              </div>
            )}

            <p
              data-text='Clerk is in keyless mode'
              aria-label={
                success
                  ? 'Application claim completed'
                  : claimed
                    ? 'Missing environment keys'
                    : 'Clerk is in keyless mode'
              }
              css={css`
                ${baseElementStyles};
                color: #d9d9d9;
                font-size: 0.875rem;
                font-weight: 500;
                white-space: nowrap;
                cursor: pointer;
              `}
            >
              {success
                ? 'Application claim completed'
                : claimed
                  ? 'Missing environment keys'
                  : 'Clerk is in keyless mode'}
            </p>
          </Flex>

          <svg
            width='1rem'
            height='1rem'
            viewBox='0 0 16 16'
            fill='none'
            aria-hidden
            xmlns='http://www.w3.org/2000/svg'
            css={css`
              color: #8c8c8c;
              transition: color 130ms ease-out;
              display: ${isExpanded && !claimed && !success ? 'block' : 'none'};
              cursor: pointer;

              :hover {
                color: #eeeeee;
              }

              animation: show-button 300ms ease;
              @keyframes show-button {
                from {
                  transform: scaleX(0.9);
                  opacity: 0;
                }
                to {
                  transform: scaleX(1);
                  opacity: 1;
                }
              }
            `}
          >
            <path
              d='M3.75 8H12.25'
              stroke='currentColor'
              strokeWidth='1.5'
              strokeLinecap='round'
              strokeLinejoin='round'
            />
          </svg>
        </button>

        <Flex
          sx={t => ({
            flexDirection: 'column',
            gap: t.space.$3,
          })}
        >
          <div
            role='region'
            id={contentIdentifier}
            aria-labelledby={buttonIdentifier}
            hidden={!isForcedExpanded}
          >
            <p
              css={css`
                ${baseElementStyles};
                color: #b4b4b4;
                font-size: 0.8125rem;
                font-weight: 400;
                line-height: 1rem;
                max-width: 14.625rem;
                animation: ${isForcedExpanded && 'show-description 500ms ease-in forwards'};
                @keyframes show-description {
                  0%,
                  5% {
                    opacity: 0;
                  }
                  12%,
                  100% {
                    opacity: 1;
                  }
                }
              `}
            >
              {success ? (
                <>
                  Your application{' '}
                  <span
                    css={css`
                      display: inline-block;
                      white-space: nowrap;
                      overflow: hidden;
                      text-overflow: ellipsis;
                      max-width: 8.125rem;
                      vertical-align: bottom;
                    `}
                  >
                    {appName}
                  </span>{' '}
                  has been successfully claimed.
                </>
              ) : claimed ? (
                <>
                  You claimed this application but haven&apos;t set keys in your environment. Get them from the Clerk
                  Dashboard.
                </>
              ) : (
                <>
                  We generated temporary API keys for you. Link this application to your Clerk account to configure it.
                </>
              )}
            </p>
          </div>

          {isForcedExpanded &&
            (success ? (
              <button
                type='button'
                onClick={async () => {
                  await _props.onDismiss?.();
                  window.location.reload();
                }}
                css={css`
                  ${mainCTAStyles};
                  &:hover {
                    background: #4b4b4b;
                    transition: all 120ms ease-in-out;
                  }
                `}
              >
                Dismiss
              </button>
            ) : (
              <a
                href={urlToDashboard}
                target='_blank'
                rel='noopener noreferrer'
                data-expanded={isForcedExpanded}
                css={css`
                  ${mainCTAStyles};
                  animation: ${isForcedExpanded && 'show-button 600ms ease-in forwards'};
                  @keyframes show-button {
                    0%,
                    5% {
                      opacity: 0;
                    }
                    14%,
                    100% {
                      opacity: 1;
                    }
                  }

                  &:hover {
                    ${claimed
                      ? `
                  background: #4B4B4B;
                  transition: all 120ms ease-in-out;`
                      : `
                  box-shadow:
                    0px 0px 6px 0px rgba(253, 224, 71, 0.24) inset,
                    0px 0px 0px 1px rgba(255, 255, 255, 0.04) inset,
                    0px 1px 0px 0px rgba(255, 255, 255, 0.04) inset,
                    0px 0px 0px 1px rgba(0, 0, 0, 0.12),
                    0px 1.5px 2px 0px rgba(0, 0, 0, 0.48);`}
                  }
                `}
              >
                {claimed ? 'Get API keys' : 'Claim application'}
              </a>
            ))}
        </Flex>
      </Flex>
      <BodyPortal>
        <a
          href={`#${buttonIdentifier}`}
          css={css`
            position: fixed;
            left: -999px;
            top: 1rem;
            z-index: 999999;
            border-radius: 0.375rem;
            background-color: white;
            padding: 0.25rem 0.5rem;
            font-size: 0.875rem;
            color: black;
            text-decoration: underline;

            &:focus {
              left: 1rem;
              outline: 2px solid;
              outline-offset: 2px;
            }
          `}
        >
          Skip to Clerk keyless mode content
        </a>
      </BodyPortal>
    </Portal>
  );
};

export const KeylessPrompt = (props: KeylessPromptProps) => (
  <InternalThemeProvider>
    <_KeylessPrompt {...props} />
  </InternalThemeProvider>
);

const BodyPortal = ({ children }: PropsWithChildren) => {
  const [portalContainer, setPortalContainer] = useState<HTMLDivElement | null>(null);

  useEffect(() => {
    const container = document.createElement('div');
    setPortalContainer(container);
    document.body.insertBefore(container, document.body.firstChild);
    return () => {
      if (container) {
        document.body.removeChild(container);
      }
    };
  }, []);

  // Render the children inside the dynamically created div
  return portalContainer ? createPortal(children, portalContainer) : null;
};<|MERGE_RESOLUTION|>--- conflicted
+++ resolved
@@ -26,11 +26,7 @@
   const environment = useRevalidateEnvironment();
   const claimed = Boolean(environment.authConfig.claimedAt);
 
-<<<<<<< HEAD
   const success = typeof _props.onDismiss === 'function' && claimed;
-=======
-  const success = false;
->>>>>>> 7e3416cd
   const appName = environment.displayConfig.applicationName;
 
   const isForcedExpanded = claimed || success || isExpanded;
