import type {
  ActiveSessionResource,
  SignedInSessionResource,
  SignInJSON,
  SignUpJSON,
  TokenResource,
} from '@clerk/types';
import { waitFor } from '@testing-library/dom';

import { mockNativeRuntime } from '../../testUtils';
import type { DevBrowser } from '../auth/devBrowser';
import { Clerk } from '../clerk';
import { eventBus, events } from '../events';
import type { DisplayConfig, Organization } from '../resources/internal';
import { BaseResource, Client, EmailLinkErrorCodeStatus, Environment, SignIn, SignUp } from '../resources/internal';
import { mockJwt } from '../test/fixtures';

const mockClientFetch = jest.fn();
const mockEnvironmentFetch = jest.fn(() => Promise.resolve({}));

jest.mock('../resources/Client');
jest.mock('../resources/Environment');

// Because Jest, don't ask me why...
jest.mock('../auth/devBrowser', () => ({
  createDevBrowser: (): DevBrowser => ({
    clear: jest.fn(),
    setup: jest.fn(),
    getDevBrowserJWT: jest.fn(() => 'deadbeef'),
    setDevBrowserJWT: jest.fn(),
    removeDevBrowserJWT: jest.fn(),
  }),
}));

Client.getOrCreateInstance = jest.fn().mockImplementation(() => {
  return { fetch: mockClientFetch };
});
Environment.getInstance = jest.fn().mockImplementation(() => {
  return { fetch: mockEnvironmentFetch };
});

const oldWindowLocation = window.location;
const setWindowQueryParams = (params: Array<[string, string]>) => {
  // @ts-expect-error - Forcing delete on non-optional property for testing purposes
  delete window.location;
  const u = new URL(oldWindowLocation.href);
  params.forEach(([k, v]) => u.searchParams.append(k, v));
  (window.location as any) = u;
};

describe('Clerk singleton', () => {
  // Use a FAPI value for local production instances to avoid triggering the devInit flow during testing
  const developmentPublishableKey = 'pk_test_Y2xlcmsuYWJjZWYuMTIzNDUuZGV2LmxjbGNsZXJrLmNvbSQ';
  const productionPublishableKey = 'pk_live_Y2xlcmsuYWJjZWYuMTIzNDUucHJvZC5sY2xjbGVyay5jb20k';

  const mockNavigate = jest.fn((to: string) => Promise.resolve(to));
  const mockedLoadOptions = { routerDebug: true, routerPush: mockNavigate, routerReplace: mockNavigate };

  const mockDisplayConfig = {
    signInUrl: 'http://test.host/sign-in',
    signUpUrl: 'http://test.host/sign-up',
    userProfileUrl: 'http://test.host/user-profile',
    homeUrl: 'http://test.host/home',
    createOrganizationUrl: 'http://test.host/create-organization',
    organizationProfileUrl: 'http://test.host/organization-profile',
  } as DisplayConfig;

  const mockUserSettings = {
    signUp: {
      captcha_enabled: false,
    },
  };

  let mockWindowLocation;
  let mockHref: jest.Mock;

  afterAll(() => {
    Object.defineProperty(global.window, 'location', {
      value: oldWindowLocation,
    });
  });

  beforeEach(() => {
    mockHref = jest.fn();
    mockWindowLocation = {
      host: 'test.host',
      hostname: 'test.host',
      origin: 'http://test.host',
      get href() {
        return 'http://test.host';
      },
      set href(v: string) {
        mockHref(v);
      },
    };

    Object.defineProperty(global.window, 'location', { value: mockWindowLocation });

    if (typeof globalThis.document !== 'undefined') {
      Object.defineProperty(global.window.document, 'hasFocus', { value: () => true, configurable: true });
    }

    const mockAddEventListener = (type: string, callback: (e: any) => void) => {
      if (type === 'message') {
        callback({
          origin: 'https://' + productionPublishableKey,
          data: {
            browserToken: 'hey',
          },
        });
      }
    };

    Object.defineProperty(global.window, 'addEventListener', {
      value: mockAddEventListener,
    });

    mockEnvironmentFetch.mockReturnValue(
      Promise.resolve({
        userSettings: mockUserSettings,
        displayConfig: mockDisplayConfig,
        isSingleSession: () => false,
        isProduction: () => false,
        isDevelopmentOrStaging: () => true,
      }),
    );

    mockClientFetch.mockReturnValue(
      Promise.resolve({
        signedInSessions: [],
      }),
    );

    eventBus.off(events.TokenUpdate);
  });

  afterEach(() => mockNavigate.mockReset());

  describe('initialize', () => {
    it('should consider publishableKey readonly', () => {
      const sut = new Clerk(productionPublishableKey);
      expect(sut.publishableKey).toEqual(productionPublishableKey);

      expect(() => {
        // @ts-expect-error attempt to override getter field
        sut.publishableKey = 'aloha';
      }).toThrowError(/Cannot set property publishableKey of #<Clerk>/);
    });

    it('should throw when publishableKey is invalid', () => {
      expect(() => {
        new Clerk('invalidPK');
      }).toThrowError(/The publishableKey passed to Clerk is invalid/);
    });
  });

  describe('.setActive', () => {
    describe.each(['active', 'pending'] satisfies Array<SignedInSessionResource['status']>)(
      'when session has %s status',
      status => {
        const mockSession = {
          id: '1',
          remove: jest.fn(),
          status,
          user: {},
          touch: jest.fn(() => Promise.resolve()),
          getToken: jest.fn(),
          lastActiveToken: { getRawString: () => 'mocked-token' },
        };
        let eventBusSpy;

        beforeEach(() => {
          eventBusSpy = jest.spyOn(eventBus, 'dispatch');
        });

        afterEach(() => {
          mockSession.remove.mockReset();
          mockSession.touch.mockReset();

          eventBusSpy?.mockRestore();
          // cleanup global window pollution
          (window as any).__unstable__onBeforeSetActive = null;
          (window as any).__unstable__onAfterSetActive = null;
        });

        it('does not call session touch on signOut', async () => {
          mockSession.touch.mockReturnValueOnce(Promise.resolve());
          mockClientFetch.mockReturnValue(Promise.resolve({ signedInSessions: [mockSession] }));

          const sut = new Clerk(productionPublishableKey);
          await sut.load();
          await sut.setActive({ session: null });
          await waitFor(() => {
            expect(mockSession.touch).not.toHaveBeenCalled();
            expect(eventBusSpy).toHaveBeenCalledWith('token:update', { token: null });
          });
        });

        it('calls session.touch by default', async () => {
          mockSession.touch.mockReturnValue(Promise.resolve());
          mockClientFetch.mockReturnValue(Promise.resolve({ signedInSessions: [mockSession] }));

          const sut = new Clerk(productionPublishableKey);
          await sut.load();
          await sut.setActive({ session: mockSession as any as ActiveSessionResource });
          expect(mockSession.touch).toHaveBeenCalled();
        });

        it('does not call session.touch if Clerk was initialised with touchSession set to false', async () => {
          mockSession.touch.mockReturnValueOnce(Promise.resolve());
          mockClientFetch.mockReturnValue(Promise.resolve({ signedInSessions: [mockSession] }));
          mockSession.getToken.mockResolvedValue('mocked-token');

          const sut = new Clerk(productionPublishableKey);
          await sut.load({ touchSession: false });
          await sut.setActive({ session: mockSession as any as ActiveSessionResource });
          await waitFor(() => {
            expect(mockSession.touch).not.toHaveBeenCalled();
            expect(mockSession.getToken).toHaveBeenCalled();
          });
        });

        it('calls __unstable__onBeforeSetActive before session.touch', async () => {
          mockSession.touch.mockReturnValueOnce(Promise.resolve());
          mockClientFetch.mockReturnValue(Promise.resolve({ signedInSessions: [mockSession] }));

          (window as any).__unstable__onBeforeSetActive = () => {
            expect(mockSession.touch).not.toHaveBeenCalled();
          };

          const sut = new Clerk(productionPublishableKey);
          await sut.load();
          await sut.setActive({ session: mockSession as any as ActiveSessionResource });
          expect(mockSession.touch).toHaveBeenCalled();
        });

        it('sets __session and __client_uat cookie before calling __unstable__onBeforeSetActive', async () => {
          mockSession.touch.mockReturnValueOnce(Promise.resolve());
          mockClientFetch.mockReturnValue(Promise.resolve({ signedInSessions: [mockSession] }));

          (window as any).__unstable__onBeforeSetActive = () => {
            expect(eventBusSpy).toHaveBeenCalledWith('token:update', { token: mockSession.lastActiveToken });
          };

          const sut = new Clerk(productionPublishableKey);
          await sut.load();
          await sut.setActive({ session: mockSession as any as ActiveSessionResource });
        });

        it('calls __unstable__onAfterSetActive after beforeEmit and session.touch', async () => {
          const beforeEmitMock = jest.fn();
          mockSession.touch.mockReturnValueOnce(Promise.resolve());
          mockClientFetch.mockReturnValue(Promise.resolve({ signedInSessions: [mockSession] }));

          (window as any).__unstable__onAfterSetActive = () => {
            expect(mockSession.touch).toHaveBeenCalled();
            expect(beforeEmitMock).toHaveBeenCalled();
          };

          const sut = new Clerk(productionPublishableKey);
          await sut.load();
          await sut.setActive({ session: mockSession as any as ActiveSessionResource, beforeEmit: beforeEmitMock });
        });

        // TODO: @dimkl include set transitive state
        it('calls session.touch -> set cookie -> before emit with touched session on session switch', async () => {
          const mockSession2 = {
            id: '2',
            remove: jest.fn(),
            status: 'active',
            user: {},
            touch: jest.fn(),
            getToken: jest.fn(),
          };
          mockClientFetch.mockReturnValue(
            Promise.resolve({
              signedInSessions: [mockSession, mockSession2],
            }),
          );

          const sut = new Clerk(productionPublishableKey);
          await sut.load();

          const executionOrder: string[] = [];
          mockSession2.touch.mockImplementationOnce(() => {
            sut.session = mockSession2 as any;
            executionOrder.push('session.touch');
            return Promise.resolve();
          });
          mockSession2.getToken.mockImplementation(() => {
            executionOrder.push('set cookie');
            return 'mocked-token-2';
          });
          const beforeEmitMock = jest.fn().mockImplementationOnce(() => {
            executionOrder.push('before emit');
            return Promise.resolve();
          });

          await sut.setActive({ session: mockSession2 as any as ActiveSessionResource, beforeEmit: beforeEmitMock });

          await waitFor(() => {
            expect(executionOrder).toEqual(['session.touch', 'set cookie', 'before emit']);
            expect(mockSession2.touch).toHaveBeenCalled();
            expect(mockSession2.getToken).toHaveBeenCalled();
            expect(beforeEmitMock).toHaveBeenCalledWith(mockSession2);
            expect(sut.session).toMatchObject(mockSession2);
          });
        });

        // TODO: @dimkl include set transitive state
        it('calls with lastActiveOrganizationId session.touch -> set cookie -> before emit -> set accessors with touched session on organization switch', async () => {
          mockClientFetch.mockReturnValue(Promise.resolve({ signedInSessions: [mockSession] }));
          const sut = new Clerk(productionPublishableKey);
          await sut.load();

          const executionOrder: string[] = [];
          mockSession.touch.mockImplementationOnce(() => {
            sut.session = mockSession as any;
            executionOrder.push('session.touch');
            return Promise.resolve();
          });
          mockSession.getToken.mockImplementation(() => {
            executionOrder.push('set cookie');
            return 'mocked-token';
          });

          const beforeEmitMock = jest.fn().mockImplementationOnce(() => {
            executionOrder.push('before emit');
            return Promise.resolve();
          });

          await sut.setActive({ organization: { id: 'org_id' } as Organization, beforeEmit: beforeEmitMock });

          await waitFor(() => {
            expect(executionOrder).toEqual(['session.touch', 'set cookie', 'before emit']);
            expect(mockSession.touch).toHaveBeenCalled();
            expect(mockSession.getToken).toHaveBeenCalled();
            expect((mockSession as any as ActiveSessionResource)?.lastActiveOrganizationId).toEqual('org_id');
            expect(beforeEmitMock).toHaveBeenCalledWith(mockSession);
            expect(sut.session).toMatchObject(mockSession);
          });
        });

        it('sets active organization by slug', async () => {
          const mockSession2 = {
            id: '1',
            status,
            user: {
              organizationMemberships: [
                {
                  id: 'orgmem_id',
                  organization: {
                    id: 'org_id',
                    slug: 'some-org-slug',
                  },
                },
              ],
            },
            touch: jest.fn(),
            getToken: jest.fn(),
          };
          mockClientFetch.mockReturnValue(Promise.resolve({ signedInSessions: [mockSession2] }));
          const sut = new Clerk(productionPublishableKey);
          await sut.load();

          mockSession2.touch.mockImplementationOnce(() => {
            sut.session = mockSession2 as any;
            return Promise.resolve();
          });
          mockSession2.getToken.mockImplementation(() => 'mocked-token');

          await sut.setActive({ organization: 'some-org-slug' });

          await waitFor(() => {
            expect(mockSession2.touch).toHaveBeenCalled();
            expect(mockSession2.getToken).toHaveBeenCalled();
            expect((mockSession2 as any as ActiveSessionResource)?.lastActiveOrganizationId).toEqual('org_id');
            expect(sut.session).toMatchObject(mockSession2);
          });
        });

        it('redirects the user to the /v1/client/touch endpoint if the cookie_expires_at is less than 8 days away', async () => {
          mockSession.touch.mockReturnValue(Promise.resolve());
          mockClientFetch.mockReturnValue(
            Promise.resolve({
              signedInSessions: [mockSession],
              cookieExpiresAt: new Date(Date.now() + 2 * 24 * 60 * 60 * 1000), // 2 days from now
              isEligibleForTouch: () => true,
              buildTouchUrl: () =>
                `https://clerk.example.com/v1/client/touch?redirect_url=${mockWindowLocation.href}/redirect-url-path`,
            }),
          );

          const sut = new Clerk(productionPublishableKey);
          sut.navigate = jest.fn();
          await sut.load();
          await sut.setActive({
            session: mockSession as any as ActiveSessionResource,
            redirectUrl: '/redirect-url-path',
          });
          const redirectUrl = new URL((sut.navigate as jest.Mock).mock.calls[0]);
          expect(redirectUrl.pathname).toEqual('/v1/client/touch');
          expect(redirectUrl.searchParams.get('redirect_url')).toEqual(`${mockWindowLocation.href}/redirect-url-path`);
        });

        it('does not redirect the user to the /v1/client/touch endpoint if the cookie_expires_at is more than 8 days away', async () => {
          mockSession.touch.mockReturnValue(Promise.resolve());
          mockClientFetch.mockReturnValue(
            Promise.resolve({
              signedInSessions: [mockSession],
              cookieExpiresAt: new Date(Date.now() + 10 * 24 * 60 * 60 * 1000), // 10 days from now
              isEligibleForTouch: () => false,
              buildTouchUrl: () =>
                `https://clerk.example.com/v1/client/touch?redirect_url=${mockWindowLocation.href}/redirect-url-path`,
            }),
          );

          const sut = new Clerk(productionPublishableKey);
          sut.navigate = jest.fn();
          await sut.load();
          await sut.setActive({
            session: mockSession as any as ActiveSessionResource,
            redirectUrl: '/redirect-url-path',
          });
          expect(sut.navigate).toHaveBeenCalledWith('/redirect-url-path');
        });

        it('does not redirect the user to the /v1/client/touch endpoint if the cookie_expires_at is not set', async () => {
          mockSession.touch.mockReturnValue(Promise.resolve());
          mockClientFetch.mockReturnValue(
            Promise.resolve({
              signedInSessions: [mockSession],
              cookieExpiresAt: null,
              isEligibleForTouch: () => false,
              buildTouchUrl: () =>
                `https://clerk.example.com/v1/client/touch?redirect_url=${mockWindowLocation.href}/redirect-url-path`,
            }),
          );

          const sut = new Clerk(productionPublishableKey);
          sut.navigate = jest.fn();
          await sut.load();
          await sut.setActive({
            session: mockSession as any as ActiveSessionResource,
            redirectUrl: '/redirect-url-path',
          });
          expect(sut.navigate).toHaveBeenCalledWith('/redirect-url-path');
        });

        mockNativeRuntime(() => {
          it('calls session.touch in a non-standard browser', async () => {
            mockClientFetch.mockReturnValue(Promise.resolve({ signedInSessions: [mockSession] }));

            const sut = new Clerk(productionPublishableKey);
            await sut.load({ standardBrowser: false });

            const executionOrder: string[] = [];
            mockSession.touch.mockImplementationOnce(() => {
              sut.session = mockSession as any;
              executionOrder.push('session.touch');
              return Promise.resolve();
            });
            const beforeEmitMock = jest.fn().mockImplementationOnce(() => {
              executionOrder.push('before emit');
              return Promise.resolve();
            });

            await sut.setActive({ organization: { id: 'org_id' } as Organization, beforeEmit: beforeEmitMock });

            expect(executionOrder).toEqual(['session.touch', 'before emit']);
            expect(mockSession.touch).toHaveBeenCalled();
            expect((mockSession as any as ActiveSessionResource)?.lastActiveOrganizationId).toEqual('org_id');
            expect(mockSession.getToken).toHaveBeenCalled();
            expect(beforeEmitMock).toHaveBeenCalledWith(mockSession);
            expect(sut.session).toMatchObject(mockSession);
          });
        });
      },
    );
  });

  describe('.load()', () => {
    describe.each(['active', 'pending'] satisfies Array<SignedInSessionResource['status']>)(
      'when session has %s status',
      status => {
        const mockSession = {
          id: '1',
          status,
          user: {},
          getToken: jest.fn(),
          lastActiveToken: { getRawString: () => mockJwt },
        };

        afterEach(() => {
          // cleanup global window pollution
          (window as any).__unstable__onBeforeSetActive = null;
          (window as any).__unstable__onAfterSetActive = null;
        });

        it('gracefully handles an incorrect value returned from the user provided selectInitialSession', async () => {
          mockClientFetch.mockReturnValue(
            Promise.resolve({
              signedInSessions: [],
            }),
          );

          // any is intentional here. We simulate a runtime value that should not exist
          const mockSelectInitialSession = jest.fn(() => undefined) as any;
          const sut = new Clerk(productionPublishableKey);
          await sut.load({
            selectInitialSession: mockSelectInitialSession,
          });

          await waitFor(() => {
            expect(sut.session).not.toBe(undefined);
            expect(sut.session).toBe(null);
          });
        });

        it('updates auth cookie on load from fetched session', async () => {
          mockClientFetch.mockReturnValue(Promise.resolve({ signedInSessions: [mockSession] }));

          const sut = new Clerk(productionPublishableKey);
          await sut.load();

          expect(document.cookie).toContain(mockJwt);
        });

        it('updates auth cookie on token:update event', async () => {
          mockClientFetch.mockReturnValue(Promise.resolve({ signedInSessions: [mockSession] }));

          const sut = new Clerk(productionPublishableKey);
          await sut.load();

          const token = {
            jwt: {},
            getRawString: () => 'updated-jwt',
          } as TokenResource;
          eventBus.dispatch(events.TokenUpdate, { token });

          expect(document.cookie).toContain('updated-jwt');
        });
      },
    );
  });

  describe('.signOut()', () => {
    const mockClientDestroy = jest.fn();
    const mockClientRemoveSessions = jest.fn();
    const mockSession1 = { id: '1', remove: jest.fn(), status: 'active', user: {}, getToken: jest.fn() };
    const mockSession2 = { id: '2', remove: jest.fn(), status: 'active', user: {}, getToken: jest.fn() };
    const mockSession3 = { id: '2', remove: jest.fn(), status: 'pending', user: {}, getToken: jest.fn() };

    beforeEach(() => {
      mockClientDestroy.mockReset();
      mockClientRemoveSessions.mockReset();
      mockSession1.remove.mockReset();
      mockSession2.remove.mockReset();
      mockSession3.remove.mockReset();
    });

    it('has no effect if called when no sessions exist', async () => {
      const sut = new Clerk(productionPublishableKey);
      mockClientFetch.mockReturnValue(
        Promise.resolve({
          signedInSessions: [],
          sessions: [],
          destroy: mockClientDestroy,
        }),
      );
      await sut.load();
      await sut.signOut();
      await waitFor(() => {
        expect(mockClientDestroy).not.toHaveBeenCalled();
        expect(mockSession1.remove).not.toHaveBeenCalled();
      });
    });

    it('signs out all sessions if no sessionId is passed and multiple sessions have authenticated status', async () => {
      mockClientFetch.mockReturnValue(
        Promise.resolve({
          signedInSessions: [mockSession1, mockSession2, mockSession3],
          sessions: [mockSession1, mockSession2, mockSession3],
          destroy: mockClientDestroy,
          removeSessions: mockClientRemoveSessions,
        }),
      );

      const sut = new Clerk(productionPublishableKey);
      sut.navigate = jest.fn();
      await sut.load();
      await sut.signOut();
      await waitFor(() => {
        expect(mockClientDestroy).not.toHaveBeenCalled();
        expect(mockClientRemoveSessions).toHaveBeenCalled();
        expect(sut.navigate).toHaveBeenCalledWith('/');
      });
    });

    it.each(['active', 'pending'] satisfies Array<SignedInSessionResource['status']>)(
      'signs out all sessions if no sessionId is passed and only one session has %s status',
      async status => {
        mockClientFetch.mockReturnValue(
          Promise.resolve({
            signedInSessions: [{ ...mockSession1, status }],
            sessions: [{ ...mockSession1, status }],
            destroy: mockClientDestroy,
            removeSessions: mockClientRemoveSessions,
          }),
        );

<<<<<<< HEAD
      const sut = new Clerk(productionPublishableKey);
      sut.navigate = jest.fn();
      await sut.load();
      await sut.signOut();
      await waitFor(() => {
        expect(mockClientDestroy).not.toHaveBeenCalled();
        expect(mockClientRemoveSessions).toHaveBeenCalled();
        expect(mockSession1.remove).not.toHaveBeenCalled();
        expect(sut.navigate).toHaveBeenCalledWith('/');
      });
    });
=======
        const sut = new Clerk(productionPublishableKey);
        sut.setActive = jest.fn();
        await sut.load();
        await sut.signOut();
        await waitFor(() => {
          expect(mockClientDestroy).not.toHaveBeenCalled();
          expect(mockClientRemoveSessions).toHaveBeenCalled();
          expect(mockSession1.remove).not.toHaveBeenCalled();
          expect(sut.setActive).toHaveBeenCalledWith({
            session: null,
            redirectUrl: '/',
          });
        });
      },
    );
>>>>>>> c5c246ce

    it('only removes the session that corresponds to the passed sessionId if it is not the current', async () => {
      mockClientFetch.mockReturnValue(
        Promise.resolve({
          signedInSessions: [mockSession1, mockSession2, mockSession3],
          sessions: [mockSession1, mockSession2, mockSession3],
          destroy: mockClientDestroy,
        }),
      );

      const sut = new Clerk(productionPublishableKey);
      sut.navigate = jest.fn();
      await sut.load();
      await sut.signOut({ sessionId: '2' });
      await waitFor(() => {
        expect(mockSession2.remove).toHaveBeenCalled();
        expect(mockClientDestroy).not.toHaveBeenCalled();
        expect(sut.navigate).not.toHaveBeenCalled();
      });
    });

    it('removes and signs out the session that corresponds to the passed sessionId if it is the current', async () => {
      mockClientFetch.mockReturnValue(
        Promise.resolve({
          signedInSessions: [mockSession1, mockSession2, mockSession3],
          sessions: [mockSession1, mockSession2, mockSession3],
          destroy: mockClientDestroy,
        }),
      );

      const sut = new Clerk(productionPublishableKey);
      sut.navigate = jest.fn();
      await sut.load();
      await sut.signOut({ sessionId: '1' });
      await waitFor(() => {
        expect(mockSession1.remove).toHaveBeenCalled();
        expect(mockClientDestroy).not.toHaveBeenCalled();
        expect(sut.navigate).toHaveBeenCalledWith('/');
      });
    });

    it('removes and signs out the session and redirects to the provided redirectUrl ', async () => {
      mockClientFetch.mockReturnValue(
        Promise.resolve({
          signedInSessions: [mockSession1, mockSession2, mockSession3],
          sessions: [mockSession1, mockSession2, mockSession3],
          destroy: mockClientDestroy,
        }),
      );

      const sut = new Clerk(productionPublishableKey);
      sut.navigate = jest.fn();
      await sut.load();
      await sut.signOut({ sessionId: '1', redirectUrl: '/after-sign-out' });
      await waitFor(() => {
        expect(mockSession1.remove).toHaveBeenCalled();
        expect(mockClientDestroy).not.toHaveBeenCalled();
        expect(sut.navigate).toHaveBeenCalledWith('/after-sign-out');
      });
    });
  });

  describe('.navigate(to)', () => {
    let sut: Clerk;
    let logSpy;

    beforeEach(() => {
      logSpy = jest.spyOn(console, 'log').mockReturnValue(void 0);
      sut = new Clerk(productionPublishableKey);
    });

    afterEach(() => {
      logSpy?.mockRestore();
    });

    it('uses window location if a custom navigate is not defined', async () => {
      await sut.load();
      const toUrl = 'http://test.host/';
      await sut.navigate(toUrl);
      expect(mockHref).toHaveBeenCalledWith(toUrl);
      expect(logSpy).not.toHaveBeenCalled();
    });

    it('uses window location if a custom navigate is defined but destination has different origin', async () => {
      await sut.load(mockedLoadOptions);
      const toUrl = 'https://www.origindifferent.com/';
      await sut.navigate(toUrl);
      expect(mockHref).toHaveBeenCalledWith(toUrl);
    });

    it('wraps custom navigate method in a promise if provided and it sync', async () => {
      await sut.load(mockedLoadOptions);
      const toUrl = 'http://test.host/path#hash';
      const res = sut.navigate(toUrl);
      expect(res.then).toBeDefined();
      expect(mockHref).not.toHaveBeenCalled();
      expect(mockNavigate.mock.calls[0][0]).toBe('/path#hash');
    });

    it('logs navigation external navigation when routerDebug is enabled', async () => {
      await sut.load({ routerDebug: true });
      const toUrl = 'http://test.host/';
      await sut.navigate(toUrl);
      expect(mockHref).toHaveBeenCalledWith(toUrl);

      expect(logSpy).toHaveBeenCalledTimes(1);
      expect(logSpy).toHaveBeenCalledWith(`Clerk is navigating to: ${toUrl}`);
    });

    it('logs navigation custom navigation when routerDebug is enabled', async () => {
      await sut.load({ ...mockedLoadOptions, routerDebug: true });
      const toUrl = 'http://test.host/path#hash';
      const res = sut.navigate(toUrl);
      expect(res.then).toBeDefined();
      expect(mockHref).not.toHaveBeenCalled();
      expect(mockNavigate.mock.calls[0][0]).toBe('/path#hash');

      expect(logSpy).toHaveBeenCalledTimes(1);
      expect(logSpy).toHaveBeenCalledWith(`Clerk is navigating to: ${toUrl}`);
    });

    it('validates the protocol of the provided URL', async () => {
      await sut.load({ ...mockedLoadOptions, allowedRedirectProtocols: ['gg:'] });
      // allowed protocol
      const toUrl = 'gg://some/deeply/nested/path';
      await sut.navigate(toUrl);
      expect(mockNavigate.mock.calls[0][0]).toBe(toUrl);
      expect(logSpy).toHaveBeenCalledTimes(1);
      expect(logSpy).toHaveBeenCalledWith(`Clerk is navigating to: ${toUrl}`);

      mockNavigate.mockReset();
      logSpy.mockReset();

      // disallowed protocol
      const badUrl = 'evil://some/deeply/nested/path';
      await sut.navigate(badUrl);
      expect(mockNavigate.mock.calls[0][0]).toBe('/');
      expect(logSpy).toHaveBeenCalledTimes(1);
    });
  });

  describe('.handleRedirectCallback()', () => {
    beforeEach(() => {
      mockClientFetch.mockReset();
      mockEnvironmentFetch.mockReset();
    });

    it('creates a new user and calls setActive if the user was not found during sso signup', async () => {
      mockEnvironmentFetch.mockReturnValue(
        Promise.resolve({
          authConfig: {},
          userSettings: mockUserSettings,
          displayConfig: mockDisplayConfig,
          isSingleSession: () => false,
          isProduction: () => false,
          isDevelopmentOrStaging: () => true,
          onWindowLocationHost: () => false,
        }),
      );

      mockClientFetch.mockReturnValue(
        Promise.resolve({
          signedInSessions: [],
          signIn: new SignIn({
            status: 'needs_identifier',
            first_factor_verification: {
              status: 'transferable',
              strategy: 'oauth_google',
              external_verification_redirect_url: '',
              error: {
                code: 'external_account_not_found',
                long_message: 'The External Account was not found.',
                message: 'Invalid external account',
              },
            },
            second_factor_verification: null,
            identifier: '',
            user_data: null,
            created_session_id: null,
            created_user_id: null,
          } as any as SignInJSON),
          signUp: new SignUp(null),
        }),
      );

      const mockSetActive = jest.fn();
      const mockSignUpCreate = jest
        .fn()
        .mockReturnValue(Promise.resolve({ status: 'complete', createdSessionId: '123' }));

      const sut = new Clerk(productionPublishableKey);
      await sut.load(mockedLoadOptions);
      if (!sut.client) {
        fail('we should always have a client');
      }
      sut.client.signUp.create = mockSignUpCreate;
      sut.setActive = mockSetActive;

      await sut.handleRedirectCallback();

      await waitFor(() => {
        expect(mockSignUpCreate).toHaveBeenCalledWith({ transfer: true });
        expect(mockSetActive).toHaveBeenCalled();
      });
    });

    it('does not initiate the transfer flow when transferable: false is passed', async () => {
      mockEnvironmentFetch.mockReturnValue(
        Promise.resolve({
          authConfig: {},
          userSettings: mockUserSettings,
          displayConfig: mockDisplayConfig,
          isSingleSession: () => false,
          isProduction: () => false,
          isDevelopmentOrStaging: () => true,
          onWindowLocationHost: () => false,
        }),
      );

      mockClientFetch.mockReturnValue(
        Promise.resolve({
          signedInSessions: [],
          signIn: new SignIn({
            status: 'needs_identifier',
            first_factor_verification: {
              status: 'transferable',
              strategy: 'oauth_google',
              external_verification_redirect_url: '',
              error: {
                code: 'external_account_not_found',
                long_message: 'The External Account was not found.',
                message: 'Invalid external account',
              },
            },
            second_factor_verification: null,
            identifier: '',
            user_data: null,
            created_session_id: null,
            created_user_id: null,
          } as any as SignInJSON),
          signUp: new SignUp(null),
        }),
      );

      const mockSetActive = jest.fn();
      const mockSignUpCreate = jest
        .fn()
        .mockReturnValue(Promise.resolve({ status: 'complete', createdSessionId: '123' }));

      const sut = new Clerk(productionPublishableKey);
      await sut.load(mockedLoadOptions);
      if (!sut.client) {
        fail('we should always have a client');
      }
      sut.client.signUp.create = mockSignUpCreate;
      sut.setActive = mockSetActive;

      await sut.handleRedirectCallback({ transferable: false });

      await waitFor(() => {
        expect(mockSignUpCreate).not.toHaveBeenCalledWith({ transfer: true });
        expect(mockSetActive).not.toHaveBeenCalled();
        expect(mockNavigate).toHaveBeenCalledWith('/sign-in', {
          windowNavigate: expect.any(Function),
        });
      });
    });

    it('creates a new sign up and navigates to the continue sign-up path if the user was not found during sso signup and there are missing requirements', async () => {
      mockEnvironmentFetch.mockReturnValue(
        Promise.resolve({
          authConfig: {},
          userSettings: mockUserSettings,
          displayConfig: mockDisplayConfig,
          isSingleSession: () => false,
          isProduction: () => false,
          isDevelopmentOrStaging: () => true,
          onWindowLocationHost: () => false,
        }),
      );

      mockClientFetch.mockReturnValue(
        Promise.resolve({
          signedInSessions: [],
          signIn: new SignIn({
            status: 'needs_identifier',
            first_factor_verification: {
              status: 'transferable',
              strategy: 'oauth_google',
              external_verification_redirect_url: '',
              error: {
                code: 'external_account_not_found',
                long_message: 'The External Account was not found.',
                message: 'Invalid external account',
              },
            },
            second_factor_verification: null,
            identifier: '',
            user_data: null,
            created_session_id: null,
            created_user_id: null,
          } as any as SignInJSON),
          signUp: new SignUp(null),
        }),
      );

      const mockSignUpCreate = jest.fn().mockReturnValue(
        Promise.resolve(
          new SignUp({
            status: 'missing_requirements',
            missing_fields: ['phone_number'],
          } as any as SignUpJSON),
        ),
      );

      const sut = new Clerk(productionPublishableKey);
      await sut.load(mockedLoadOptions);
      if (!sut.client) {
        fail('we should always have a client');
      }
      sut.client.signUp.create = mockSignUpCreate;

      await sut.handleRedirectCallback();

      await waitFor(() => {
        expect(mockSignUpCreate).toHaveBeenCalledWith({ transfer: true });
        expect(mockNavigate.mock.calls[0][0]).toBe('/sign-up#/continue');
      });
    });

    it('signs the user in if the user was found during sign up', async () => {
      mockEnvironmentFetch.mockReturnValue(
        Promise.resolve({
          authConfig: {},
          userSettings: mockUserSettings,
          displayConfig: mockDisplayConfig,
          isSingleSession: () => false,
          isProduction: () => false,
          isDevelopmentOrStaging: () => true,
          onWindowLocationHost: () => false,
        }),
      );

      mockClientFetch.mockReturnValue(
        Promise.resolve({
          signedInSessions: [],
          signIn: new SignIn(null),
          signUp: new SignUp({
            status: 'missing_requirements',
            verifications: {
              external_account: {
                status: 'transferable',
                strategy: 'oauth_google',
                external_verification_redirect_url: null,
                error: {
                  code: 'external_account_exists',
                  long_message: 'This external account already exists.',
                  message: 'already exists',
                },
              },
            },
            external_account: null,
            external_account_verification: {
              status: 'transferable',
              strategy: 'oauth_google',
              external_verification_redirect_url: null,
              error: {
                code: 'external_account_exists',
                long_message: 'This external account already exists.',
                message: 'already exists',
              },
            },
          } as any as SignUpJSON),
        }),
      );

      const mockSetActive = jest.fn();
      const mockSignInCreate = jest
        .fn()
        .mockReturnValue(Promise.resolve({ status: 'complete', createdSessionId: '123' }));

      const sut = new Clerk(productionPublishableKey);
      await sut.load(mockedLoadOptions);
      if (!sut.client) {
        fail('we should always have a client');
      }
      sut.client.signIn.create = mockSignInCreate;
      sut.setActive = mockSetActive;

      await sut.handleRedirectCallback();

      await waitFor(() => {
        expect(mockSignInCreate).toHaveBeenCalledWith({ transfer: true });
        expect(mockSetActive).toHaveBeenCalled();
      });
    });

    it('signs the user by calling setActive if the user was already signed in during sign up', async () => {
      mockEnvironmentFetch.mockReturnValue(
        Promise.resolve({
          authConfig: {},
          userSettings: mockUserSettings,
          displayConfig: mockDisplayConfig,
          isSingleSession: () => false,
          isProduction: () => false,
          isDevelopmentOrStaging: () => true,
          onWindowLocationHost: () => false,
        }),
      );

      mockClientFetch.mockReturnValue(
        Promise.resolve({
          signedInSessions: [],
          signIn: new SignIn(null),
          signUp: new SignUp({
            status: 'missing_requirements',
            missing_fields: [],
            verifications: {
              external_account: {
                status: 'unverified',
                strategy: 'oauth_google',
                external_verification_redirect_url: '',
                error: {
                  code: 'identifier_already_signed_in',
                  long_message: "You're already signed in",
                  message: "You're already signed in",
                  meta: {
                    session_id: 'sess_1yDceUR8SIKtQ0gIOO8fNsW7nhe',
                  },
                },
              },
            },
          } as any as SignUpJSON),
        }),
      );

      const mockSetActive = jest.fn();
      const sut = new Clerk(productionPublishableKey);
      await sut.load(mockedLoadOptions);
      sut.setActive = mockSetActive;

      await sut.handleRedirectCallback();

      await waitFor(() => {
        expect(mockSetActive).toHaveBeenCalled();
      });
    });

    it('creates a new user and calls setActive in if the user was found during sign in', async () => {
      mockEnvironmentFetch.mockReturnValue(
        Promise.resolve({
          authConfig: {},
          userSettings: mockUserSettings,
          displayConfig: mockDisplayConfig,
          isSingleSession: () => false,
          isProduction: () => false,
          isDevelopmentOrStaging: () => true,
          onWindowLocationHost: () => false,
        }),
      );

      mockClientFetch.mockReturnValue(
        Promise.resolve({
          signedInSessions: [],
          signIn: new SignIn({
            status: 'needs_identifier',
            first_factor_verification: {
              status: 'transferable',
              strategy: 'oauth_google',
              external_verification_redirect_url: null,
              error: {
                code: 'external_account_not_found',
                long_message: 'The External Account was not found.',
                message: 'Invalid external account',
              },
            },
            second_factor_verification: null,
          } as any as SignInJSON),
          signUp: new SignUp(null),
        }),
      );

      const mockSetActive = jest.fn();
      const mockSignUpCreate = jest
        .fn()
        .mockReturnValue(Promise.resolve({ status: 'complete', createdSessionId: '123' }));

      const sut = new Clerk(productionPublishableKey);
      await sut.load(mockedLoadOptions);
      if (!sut.client) {
        fail('we should always have a client');
      }
      sut.client.signUp.create = mockSignUpCreate;
      sut.setActive = mockSetActive;

      await sut.handleRedirectCallback();

      await waitFor(() => {
        expect(mockSignUpCreate).toHaveBeenCalledWith({ transfer: true });
        expect(mockSetActive).toHaveBeenCalled();
      });
    });

    it('redirects an existing user to the default 2fa page if 2fa is enabled during sign in', async () => {
      mockEnvironmentFetch.mockReturnValue(
        Promise.resolve({
          authConfig: {},
          userSettings: mockUserSettings,
          displayConfig: mockDisplayConfig,
          isSingleSession: () => false,
          isProduction: () => false,
          isDevelopmentOrStaging: () => true,
          onWindowLocationHost: () => false,
        }),
      );

      mockClientFetch.mockReturnValue(
        Promise.resolve({
          signedInSessions: [],
          signIn: new SignIn({
            status: 'needs_second_factor',
            first_factor_verification: {
              status: 'verified',
              strategy: 'oauth_google',
              external_verification_redirect_url: null,
              error: null,
            },
            second_factor_verification: null,
          } as any as SignInJSON),
          signUp: new SignUp(null),
        }),
      );

      const sut = new Clerk(productionPublishableKey);
      await sut.load(mockedLoadOptions);

      await sut.handleRedirectCallback();

      await waitFor(() => {
        expect(mockNavigate.mock.calls[0][0]).toBe('/sign-in#/factor-two');
      });
    });

    it('redirects an existing user to a custom 2fa page if 2fa is enabled and secondFactorUrl is passed during sign in', async () => {
      mockEnvironmentFetch.mockReturnValue(
        Promise.resolve({
          authConfig: {},
          userSettings: mockUserSettings,
          displayConfig: mockDisplayConfig,
          isSingleSession: () => false,
          isProduction: () => false,
          isDevelopmentOrStaging: () => true,
          onWindowLocationHost: () => false,
        }),
      );

      mockClientFetch.mockReturnValue(
        Promise.resolve({
          signedInSessions: [],
          signIn: new SignIn({
            status: 'needs_second_factor',
            first_factor_verification: {
              status: 'verified',
              strategy: 'oauth_google',
              external_verification_redirect_url: null,
              error: null,
              expire_at: 1631777672389,
            },
            second_factor_verification: null,
          } as any as SignInJSON),
          signUp: new SignUp(null),
        }),
      );

      const sut = new Clerk(productionPublishableKey);
      await sut.load(mockedLoadOptions);

      sut.handleRedirectCallback({
        secondFactorUrl: '/custom-2fa',
      });

      await waitFor(() => {
        expect(mockNavigate.mock.calls[0][0]).toBe('/custom-2fa');
      });
    });

    it('redirects the user to the signInForceRedirectUrl if one was provided', async () => {
      const sessionId = 'sess_1yDceUR8SIKtQ0gIOO8fNsW7nhe';
      const mockSession = {
        id: sessionId,
        remove: jest.fn(),
        status: 'active',
        user: {},
        touch: jest.fn(() => Promise.resolve()),
        getToken: jest.fn(),
        lastActiveToken: { getRawString: () => 'mocked-token' },
      };
      mockEnvironmentFetch.mockReturnValue(
        Promise.resolve({
          authConfig: {},
          userSettings: mockUserSettings,
          displayConfig: mockDisplayConfig,
          isSingleSession: () => false,
          isProduction: () => false,
          isDevelopmentOrStaging: () => true,
          onWindowLocationHost: () => false,
        }),
      );

      mockClientFetch.mockReturnValue(
        Promise.resolve({
          sessions: [mockSession],
          signedInSessions: [],
          signIn: new SignIn(null),
          signUp: new SignUp({
            status: 'missing_requirements',
            verifications: {
              external_account: {
                status: 'unverified',
                strategy: 'oauth_google',
                external_verification_redirect_url: '',
                error: {
                  code: 'identifier_already_signed_in',
                  long_message: "You're already signed in",
                  message: "You're already signed in",
                  meta: {
                    session_id: sessionId,
                  },
                },
              },
            },
          } as any as SignUpJSON),
          isEligibleForTouch: () => false,
        }),
      );

      const sut = new Clerk(productionPublishableKey);
      await sut.load(mockedLoadOptions);
      await sut.handleRedirectCallback({
        signInForceRedirectUrl: '/custom-sign-in',
      });

      await waitFor(() => {
        expect(mockNavigate.mock.calls[0][0]).toBe('/custom-sign-in');
      });
    });

    it('gives priority to signInForceRedirectUrl if signInForceRedirectUrl and signInFallbackRedirectUrl were provided ', async () => {
      const sessionId = 'sess_1yDceUR8SIKtQ0gIOO8fNsW7nhe';
      const mockSession = {
        id: sessionId,
        remove: jest.fn(),
        status,
        user: {},
        touch: jest.fn(() => Promise.resolve()),
        getToken: jest.fn(),
        lastActiveToken: { getRawString: () => 'mocked-token' },
      };
      mockEnvironmentFetch.mockReturnValue(
        Promise.resolve({
          authConfig: {},
          userSettings: mockUserSettings,
          displayConfig: mockDisplayConfig,
          isSingleSession: () => false,
          isProduction: () => false,
          isDevelopmentOrStaging: () => true,
          onWindowLocationHost: () => false,
        }),
      );

      mockClientFetch.mockReturnValue(
        Promise.resolve({
          sessions: [mockSession],
          signedInSessions: [],
          signIn: new SignIn(null),
          signUp: new SignUp({
            status: 'missing_requirements',
            verifications: {
              external_account: {
                status: 'unverified',
                strategy: 'oauth_google',
                external_verification_redirect_url: '',
                error: {
                  code: 'identifier_already_signed_in',
                  long_message: "You're already signed in",
                  message: "You're already signed in",
                  meta: {
                    session_id: sessionId,
                  },
                },
              },
            },
          } as any as SignUpJSON),
          isEligibleForTouch: () => false,
        }),
      );

      const sut = new Clerk(productionPublishableKey);
      await sut.load(mockedLoadOptions);

      await sut.handleRedirectCallback({
        signInForceRedirectUrl: '/custom-sign-in',
        signInFallbackRedirectUrl: '/redirect-to',
      } as any);

      await waitFor(() => {
        expect(mockNavigate.mock.calls[0][0]).toBe('/custom-sign-in');
      });
    });

    it('redirects user to signUp url if there is an external account signup attempt has an error', async () => {
      mockEnvironmentFetch.mockReturnValue(
        Promise.resolve({
          authConfig: {},
          userSettings: mockUserSettings,
          displayConfig: mockDisplayConfig,
          isSingleSession: () => false,
          isProduction: () => false,
          isDevelopmentOrStaging: () => true,
          onWindowLocationHost: () => false,
        }),
      );

      mockClientFetch.mockReturnValue(
        Promise.resolve({
          signedInSessions: [],
          signIn: new SignIn(null),
          signUp: new SignUp({
            status: 'missing_requirements',
            verifications: {
              external_account: {
                status: 'unverified',
                strategy: 'oauth_google',
                external_verification_redirect_url: '',
                error: {
                  code: 'external_account_not_found',
                  long_message: 'The External Account was not found.',
                  message: 'Invalid external account',
                  meta: {
                    session_id: 'sess_1yDceUR8SIKtQ0gIOO8fNsW7nhe',
                  },
                },
              },
            },
          } as any as SignUpJSON),
        }),
      );

      const sut = new Clerk(productionPublishableKey);
      await sut.load(mockedLoadOptions);

      await sut.handleRedirectCallback();

      await waitFor(() => {
        expect(mockNavigate.mock.calls[0][0]).toBe('/sign-up');
      });
    });

    it('redirects user to signUp url if there is an external account signup error even if missing requirements', async () => {
      mockEnvironmentFetch.mockReturnValue(
        Promise.resolve({
          authConfig: {},
          userSettings: mockUserSettings,
          displayConfig: mockDisplayConfig,
          isSingleSession: () => false,
          isProduction: () => false,
          isDevelopmentOrStaging: () => true,
          onWindowLocationHost: () => false,
        }),
      );

      mockClientFetch.mockReturnValue(
        Promise.resolve({
          signedInSessions: [],
          signIn: new SignIn(null),
          signUp: new SignUp({
            status: 'missing_requirements',
            verifications: {
              external_account: {
                status: 'verified',
                strategy: 'oauth_google',
                external_verification_redirect_url: '',
                error: {
                  code: 'not_allowed_to_sign_up',
                  long_message: 'You cannot sign up with test@clerk.com since this is a restricted application.',
                  message: 'Not allowed to sign up',
                  meta: {
                    session_id: 'sess_1yDceUR8SIKtQ0gIOO8fNsW7nhe',
                  },
                },
              },
            },
          } as any as SignUpJSON),
        }),
      );

      const sut = new Clerk(productionPublishableKey);
      await sut.load(mockedLoadOptions);

      await sut.handleRedirectCallback();

      await waitFor(() => {
        expect(mockNavigate.mock.calls[0][0]).toBe('/sign-up');
      });
    });

    it('redirects user to the continue sign-up url if the external account was verified but there are still missing requirements', async () => {
      mockEnvironmentFetch.mockReturnValue(
        Promise.resolve({
          authConfig: {},
          userSettings: mockUserSettings,
          displayConfig: mockDisplayConfig,
          isSingleSession: () => false,
          isProduction: () => false,
          isDevelopmentOrStaging: () => true,
          onWindowLocationHost: () => false,
        }),
      );

      mockClientFetch.mockReturnValue(
        Promise.resolve({
          signedInSessions: [],
          signIn: new SignIn(null),
          signUp: new SignUp({
            status: 'missing_requirements',
            missing_fields: ['last_name'],
            verifications: {
              external_account: {
                status: 'verified',
                strategy: 'oauth_google',
                external_verification_redirect_url: '',
                error: null,
              },
            },
          } as any as SignUpJSON),
        }),
      );

      const sut = new Clerk(productionPublishableKey);
      await sut.load(mockedLoadOptions);

      await sut.handleRedirectCallback();

      await waitFor(() => {
        expect(mockNavigate.mock.calls[0][0]).toBe('/sign-up#/continue');
      });
    });

    it('redirects user to the verify-email-address url if the external account has unverified email and there are no missing requirements', async () => {
      mockEnvironmentFetch.mockReturnValue(
        Promise.resolve({
          authConfig: {},
          userSettings: mockUserSettings,
          displayConfig: mockDisplayConfig,
          isSingleSession: () => false,
          isProduction: () => false,
          isDevelopmentOrStaging: () => true,
        }),
      );

      mockClientFetch.mockReturnValue(
        Promise.resolve({
          signedInSessions: [],
          signIn: new SignIn(null),
          signUp: new SignUp({
            status: 'missing_requirements',
            missing_fields: [],
            unverified_fields: ['email_address'],
            verifications: {
              email_address: {
                status: 'unverified',
                strategy: 'from_oauth_google',
                next_action: 'needs_attempt',
              },
              external_account: {
                status: 'verified',
                strategy: 'oauth_google',
                external_verification_redirect_url: '',
                error: null,
              },
            },
          } as any as SignUpJSON),
        }),
      );

      const sut = new Clerk(productionPublishableKey);
      await sut.load(mockedLoadOptions);

      await sut.handleRedirectCallback();

      await waitFor(() => {
        expect(mockNavigate.mock.calls[0][0]).toBe('/sign-up#/verify-email-address');
      });
    });

    it('redirects user to factor-one, if the email is claimed, but the external account has an unverified email', async () => {
      mockEnvironmentFetch.mockReturnValue(
        Promise.resolve({
          authConfig: {},
          userSettings: mockUserSettings,
          displayConfig: mockDisplayConfig,
          isSingleSession: () => false,
          isProduction: () => false,
          isDevelopmentOrStaging: () => true,
        }),
      );

      mockClientFetch.mockReturnValue(
        Promise.resolve({
          signedInSessions: [],
          signIn: new SignIn({
            status: 'needs_first_factor',
          } as unknown as SignInJSON),
          signUp: new SignUp(null),
        }),
      );

      const sut = new Clerk(productionPublishableKey);
      await sut.load(mockedLoadOptions);

      await sut.handleRedirectCallback();

      await waitFor(() => {
        expect(mockNavigate.mock.calls[0][0]).toBe('/sign-in#/factor-one');
      });
    });

    it('redirects user to factor-one, if we are doing a account transfer and the external account has an unverified email', async () => {
      mockEnvironmentFetch.mockReturnValue(
        Promise.resolve({
          authConfig: {},
          userSettings: mockUserSettings,
          displayConfig: mockDisplayConfig,
          isSingleSession: () => false,
          isProduction: () => false,
          isDevelopmentOrStaging: () => true,
        }),
      );

      mockClientFetch.mockReturnValue(
        Promise.resolve({
          signedInSessions: [],
          signIn: new SignIn(null),
          signUp: new SignUp({
            status: 'missing_requirements',
            missing_fields: [],
            unverified_fields: ['email_address'],
            verifications: {
              external_account: {
                status: 'transferable',
                error: {
                  code: 'external_account_exists',
                },
              },
            },
          } as unknown as SignUpJSON),
        }),
      );

      const mockSignInCreate = jest.fn().mockReturnValue(Promise.resolve({ status: 'needs_first_factor' }));

      const sut = new Clerk(productionPublishableKey);
      await sut.load(mockedLoadOptions);
      if (!sut.client) {
        fail('we should always have a client');
      }
      sut.client.signIn.create = mockSignInCreate;

      await sut.handleRedirectCallback();

      await waitFor(() => {
        expect(mockNavigate.mock.calls[0][0]).toBe('/sign-in#/factor-one');
      });
    });

    it('redirects to sign-up if an oauth flow fails due to the user being locked', async () => {
      mockEnvironmentFetch.mockReturnValue(
        Promise.resolve({
          authConfig: {},
          userSettings: mockUserSettings,
          displayConfig: mockDisplayConfig,
          isSingleSession: () => false,
          isProduction: () => false,
          isDevelopmentOrStaging: () => true,
        }),
      );

      mockClientFetch.mockReturnValue(
        Promise.resolve({
          signedInSessions: [],
          signIn: new SignIn(null),
          signUp: new SignUp({
            status: 'missing_requirements',
            missing_fields: [],
            unverified_fields: ['email_address'],
            verifications: {
              external_account: {
                status: 'unverified',
                error: {
                  error: {
                    code: 'user_locked',
                    long_message: 'Your account is locked. Please contact yolo@swag.com for more information.',
                    message: 'Account locked',
                  },
                },
              },
            },
          } as unknown as SignUpJSON),
        }),
      );

      const mockSignUpCreate = jest.fn().mockReturnValue(
        Promise.resolve(
          new SignUp({
            status: 'missing_requirements',
            missing_fields: ['phone_number'],
          } as any as SignUpJSON),
        ),
      );

      const sut = new Clerk(productionPublishableKey);
      await sut.load(mockedLoadOptions);
      if (!sut.client) {
        fail('we should always have a client');
      }
      sut.client.signUp.create = mockSignUpCreate;

      await sut.handleRedirectCallback();

      await waitFor(() => {
        expect(mockNavigate.mock.calls[0][0]).toBe('/sign-up');
      });
    });

    it('redirects to sign-in if an oauth flows fails due to the user being locked', async () => {
      mockEnvironmentFetch.mockReturnValue(
        Promise.resolve({
          authConfig: {},
          userSettings: mockUserSettings,
          displayConfig: mockDisplayConfig,
          isSingleSession: () => false,
          isProduction: () => false,
          isDevelopmentOrStaging: () => true,
          onWindowLocationHost: () => false,
        }),
      );

      mockClientFetch.mockReturnValue(
        Promise.resolve({
          signedInSessions: [],
          signIn: new SignIn({
            status: 'needs_first_factor',
            first_factor_verification: {
              status: 'unverified',
              strategy: 'oauth_google',
              external_verification_redirect_url: null,
              error: {
                code: 'user_locked',
                long_message: 'Your account is locked. Please contact yolo@swag.com for more information.',
                message: 'Account locked',
              },
              expire_at: 1631777672389,
            },
            second_factor_verification: null,
          } as any as SignInJSON),
          signUp: new SignUp(null),
        }),
      );

      const mockSignInCreate = jest.fn().mockReturnValue(Promise.resolve({ status: 'needs_first_factor' }));

      const sut = new Clerk(productionPublishableKey);
      await sut.load(mockedLoadOptions);
      if (!sut.client) {
        fail('we should always have a client');
      }
      sut.client.signIn.create = mockSignInCreate;

      await sut.handleRedirectCallback();

      await waitFor(() => {
        expect(mockNavigate.mock.calls[0][0]).toBe('/sign-in');
      });
    });

    it('redirects user to reset-password, if the user is required to set a new password', async () => {
      mockEnvironmentFetch.mockReturnValue(
        Promise.resolve({
          authConfig: {},
          userSettings: mockUserSettings,
          displayConfig: mockDisplayConfig,
          isSingleSession: () => false,
          isProduction: () => false,
          isDevelopmentOrStaging: () => true,
        }),
      );

      mockClientFetch.mockReturnValue(
        Promise.resolve({
          signedInSessions: [],
          signIn: new SignIn({
            status: 'needs_new_password',
          } as unknown as SignInJSON),
          signUp: new SignUp(null),
        }),
      );

      const mockSignInCreate = jest.fn().mockReturnValue(Promise.resolve({ status: 'needs_new_password' }));

      const sut = new Clerk(productionPublishableKey);
      await sut.load(mockedLoadOptions);
      if (!sut.client) {
        fail('we should always have a client');
      }
      sut.client.signIn.create = mockSignInCreate;

      await sut.handleRedirectCallback();

      await waitFor(() => {
        expect(mockNavigate.mock.calls[0][0]).toBe('/sign-in#/reset-password');
      });
    });
  });

  describe('.handleEmailLinkVerification()', () => {
    beforeEach(() => {
      mockClientFetch.mockReset();
      mockEnvironmentFetch.mockReturnValue(
        Promise.resolve({
          authConfig: {},
          userSettings: mockUserSettings,
          displayConfig: mockDisplayConfig,
          isSingleSession: () => false,
          isProduction: () => false,
          isDevelopmentOrStaging: () => true,
        }),
      );
    });

    it('completes the sign in flow if a session was created on this client', async () => {
      const createdSessionId = 'sess_123';
      setWindowQueryParams([
        ['__clerk_status', 'verified'],
        ['__clerk_created_session', createdSessionId],
      ]);
      mockClientFetch.mockReturnValue(
        Promise.resolve({
          signedInSessions: [],
          sessions: [{ id: createdSessionId }],
          signIn: new SignIn({
            status: 'completed',
          } as any as SignInJSON),
          signUp: new SignUp(null),
        }),
      );
      const mockSetActive = jest.fn();

      const sut = new Clerk(productionPublishableKey);
      await sut.load(mockedLoadOptions);
      sut.setActive = mockSetActive;

      const redirectUrlComplete = '/redirect-to';
      sut.handleEmailLinkVerification({ redirectUrlComplete });

      await waitFor(() => {
        expect(mockSetActive).toHaveBeenCalledWith({
          session: createdSessionId,
          redirectUrl: redirectUrlComplete,
        });
      });
    });

    it("continues to redirectUrl for sign in that's not completed", async () => {
      setWindowQueryParams([['__clerk_status', 'verified']]);
      mockClientFetch.mockReturnValue(
        Promise.resolve({
          signedInSessions: [],
          sessions: [],
          signIn: new SignIn({
            status: 'needs_second_factor',
          } as any as SignInJSON),
          signUp: new SignUp(null),
        }),
      );
      const mockSetActive = jest.fn();

      const sut = new Clerk(productionPublishableKey);
      await sut.load(mockedLoadOptions);
      sut.setActive = mockSetActive;

      const redirectUrl = '/2fa';
      sut.handleEmailLinkVerification({ redirectUrl });

      await waitFor(() => {
        expect(mockSetActive).not.toHaveBeenCalled();
        expect(mockNavigate.mock.calls[0][0]).toBe(redirectUrl);
      });
    });

    it('completes the sign up flow if a session was created on this client', async () => {
      const createdSessionId = 'sess_123';
      setWindowQueryParams([
        ['__clerk_status', 'verified'],
        ['__clerk_created_session', createdSessionId],
      ]);
      mockClientFetch.mockReturnValue(
        Promise.resolve({
          signedInSessions: [],
          sessions: [{ id: createdSessionId }],
          signUp: new SignUp({
            status: 'completed',
          } as any as SignUpJSON),
          signIn: new SignIn(null),
        }),
      );
      const mockSetActive = jest.fn();

      const sut = new Clerk(productionPublishableKey);
      await sut.load(mockedLoadOptions);
      sut.setActive = mockSetActive;

      const redirectUrlComplete = '/redirect-to';
      sut.handleEmailLinkVerification({ redirectUrlComplete });

      await waitFor(() => {
        expect(mockSetActive).toHaveBeenCalledWith({
          session: createdSessionId,
          redirectUrl: redirectUrlComplete,
        });
      });
    });

    it("continues the sign up flow for a sign up that's not completed", async () => {
      setWindowQueryParams([['__clerk_status', 'verified']]);
      mockClientFetch.mockReturnValue(
        Promise.resolve({
          signedInSessions: [],
          sessions: [],
          signUp: new SignUp({
            status: 'missing_requirements',
          } as any as SignUpJSON),
          signIn: new SignIn(null),
        }),
      );
      const mockSetActive = jest.fn();

      const sut = new Clerk(productionPublishableKey);
      await sut.load(mockedLoadOptions);
      sut.setActive = mockSetActive;

      const redirectUrl = '/next-up';
      sut.handleEmailLinkVerification({ redirectUrl });

      await waitFor(() => {
        expect(mockSetActive).not.toHaveBeenCalled();
        expect(mockNavigate.mock.calls[0][0]).toBe(redirectUrl);
      });
    });

    it('throws an error for expired verification status parameter', async () => {
      setWindowQueryParams([['__clerk_status', 'expired']]);
      mockClientFetch.mockReturnValue(
        Promise.resolve({
          signedInSessions: [],
          sessions: [],
          signUp: new SignUp(null),
          signIn: new SignIn(null),
        }),
      );
      const mockSetActive = jest.fn();

      const sut = new Clerk(productionPublishableKey);
      await sut.load(mockedLoadOptions);
      sut.setActive = mockSetActive;

      await expect(async () => {
        await sut.handleEmailLinkVerification({});
      }).rejects.toThrow(EmailLinkErrorCodeStatus.Expired);
      expect(mockSetActive).not.toHaveBeenCalled();
    });

    it('throws an error for failed verification status parameter', async () => {
      setWindowQueryParams([['__clerk_status', 'failed']]);
      mockClientFetch.mockReturnValue(
        Promise.resolve({
          signedInSessions: [],
          sessions: [],
          signUp: new SignUp(null),
          signIn: new SignIn(null),
        }),
      );
      const mockSetActive = jest.fn();

      const sut = new Clerk(productionPublishableKey);
      await sut.load(mockedLoadOptions);
      sut.setActive = mockSetActive;

      await expect(async () => {
        await sut.handleEmailLinkVerification({});
      }).rejects.toThrow(EmailLinkErrorCodeStatus.Failed);
      expect(mockSetActive).not.toHaveBeenCalled();
    });

    it('runs a callback when verified on other device', async () => {
      setWindowQueryParams([
        ['__clerk_status', 'verified'],
        ['__clerk_created_session', 'sess_123'],
      ]);
      mockClientFetch.mockReturnValue(
        Promise.resolve({
          signedInSessions: [],
          sessions: [],
          signUp: new SignUp(null),
          signIn: new SignIn(null),
        }),
      );
      const mockSetActive = jest.fn();
      const sut = new Clerk(productionPublishableKey);
      await sut.load(mockedLoadOptions);
      sut.setActive = mockSetActive;
      const res = { ping: 'ping' };
      const cb = () => {
        res.ping = 'pong';
      };
      await sut.handleEmailLinkVerification({ onVerifiedOnOtherDevice: cb });
      expect(res.ping).toEqual('pong');
      expect(mockSetActive).not.toHaveBeenCalled();
    });

    it('throws an error with no status query parameter', async () => {
      setWindowQueryParams([['__clerk_created_session', 'sess_123']]);
      mockClientFetch.mockReturnValue(
        Promise.resolve({
          signedInSessions: [],
          sessions: [],
          signUp: new SignUp(null),
          signIn: new SignIn(null),
        }),
      );
      const mockSetActive = jest.fn();
      const sut = new Clerk(productionPublishableKey);
      await sut.load(mockedLoadOptions);
      sut.setActive = mockSetActive;
      await expect(async () => {
        await sut.handleEmailLinkVerification({});
      }).rejects.toThrow(EmailLinkErrorCodeStatus.Failed);
      expect(mockSetActive).not.toHaveBeenCalled();
    });

    it('throws an error for invalid status query parameter', async () => {
      setWindowQueryParams([
        ['__clerk_status', 'whatever'],
        ['__clerk_created_session', 'sess_123'],
      ]);
      mockClientFetch.mockReturnValue(
        Promise.resolve({
          signedInSessions: [],
          sessions: [{ id: 'sess_123' }],
          signIn: new SignIn({
            status: 'completed',
          } as any as SignInJSON),
          signUp: new SignUp(null),
        }),
      );
      const mockSetActive = jest.fn();
      const sut = new Clerk(productionPublishableKey);
      await sut.load(mockedLoadOptions);
      sut.setActive = mockSetActive;

      await expect(async () => {
        await sut.handleEmailLinkVerification({});
      }).rejects.toThrow(EmailLinkErrorCodeStatus.Failed);
      expect(mockSetActive).not.toHaveBeenCalled();
    });
  });

  /**
   * TODO:
   * 1) Write better test names for this.domain and this.isSatellite
   * 2) Write test for when to throw errors in proxy url and multi-domain prod
   * 3) Write test the mimic sync/link in prod
   */
  describe('Clerk().isSatellite and Clerk().domain getters', () => {
    beforeEach(() => {
      mockClientFetch.mockReset();
      mockEnvironmentFetch.mockReturnValue(
        Promise.resolve({
          authConfig: {},
          userSettings: mockUserSettings,
          displayConfig: mockDisplayConfig,
          isSingleSession: () => false,
          isProduction: () => false,
          isDevelopmentOrStaging: () => true,
        }),
      );
    });

    it('domain is string, isSatellite is true', async () => {
      const sut = new Clerk(productionPublishableKey, {
        domain: 'example.com',
      });

      await sut.load({
        isSatellite: true,
      });

      expect(sut.domain).toBe('clerk.example.com');
      expect(sut.isSatellite).toBe(true);
    });

    it('domain is string, isSatellite is function returning true', async () => {
      const sut = new Clerk(productionPublishableKey, {
        domain: 'example.com',
      });

      await sut.load({
        isSatellite: url => url.host === 'test.host',
      });

      expect(sut.domain).toBe('clerk.example.com');
      expect(sut.isSatellite).toBe(true);
    });

    it('domain is string with scheme and clerk prefix, isSatellite is true', async () => {
      const sut = new Clerk(productionPublishableKey, {
        domain: 'https://clerk.example.com',
      });

      await sut.load({
        isSatellite: true,
      });

      expect(sut.domain).toBe('clerk.example.com');
      expect(sut.isSatellite).toBe(true);
    });

    it('domain is function that returns the url of the website, isSatellite is true', async () => {
      const sut = new Clerk(productionPublishableKey, {
        domain: url => url.href.replace(/\/$/, ''),
      });

      await sut.load({
        isSatellite: true,
      });

      expect(sut.domain).toBe('clerk.test.host');
      expect(sut.isSatellite).toBe(true);
    });
  });

  describe('Clerk multi-domain', () => {
    describe('when development satellite', () => {
      it('fapiClient should not use Clerk.domain as its baseUrl', async () => {
        const sut = new Clerk(developmentPublishableKey, {
          domain: 'satellite.dev',
        });
        await sut.load({
          isSatellite: true,
          signInUrl: 'https://primary.dev/sign-in',
        });

        expect(sut.getFapiClient().buildUrl({ path: '/me' }).href).toContain(`https://${sut.frontendApi}/v1/me`);
      });
    });

    describe('when production satellite', () => {
      test('fapiClient should use Clerk.domain as its baseUrl', async () => {
        const sut = new Clerk(productionPublishableKey, {
          domain: 'satellite.com',
        });
        await sut.load({
          isSatellite: true,
        });

        expect(sut.getFapiClient().buildUrl({ path: '/me' }).href).toContain('https://clerk.satellite.com/v1/me');
      });
    });
  });

  describe('proxyUrl', () => {
    describe('when proxyUrl is set', () => {
      test('fapiClient should use Clerk.proxyUrl as its baseUrl', async () => {
        const sut = new Clerk(productionPublishableKey, {
          proxyUrl: 'https://proxy.com/api/__clerk',
        });
        await sut.load({});

        expect(sut.getFapiClient().buildUrl({ path: '/me' }).href).toContain('https://proxy.com/api/__clerk/v1/me');
      });
    });
  });

  describe('buildUrlWithAuth', () => {
    it('builds an absolute url from a relative url in development', async () => {
      const sut = new Clerk(developmentPublishableKey);
      await sut.load();

      const url = sut.buildUrlWithAuth('foo');
      expect(url).toBe('http://test.host/foo');
    });

    it('returns what was passed when in production', async () => {
      const sut = new Clerk(productionPublishableKey);
      await sut.load();

      const url = sut.buildUrlWithAuth('foo');
      expect(url).toBe('foo');
    });

    it('uses the hash to propagate the dev_browser JWT by default on dev', async () => {
      const sut = new Clerk(developmentPublishableKey);
      await sut.load();

      const url = sut.buildUrlWithAuth('https://example.com/some-path');
      expect(url).toBe('https://example.com/some-path?__clerk_db_jwt=deadbeef');
    });

    it('uses the query param to propagate the dev_browser JWT if specified by option on dev', async () => {
      const sut = new Clerk(developmentPublishableKey);
      await sut.load();

      const url = sut.buildUrlWithAuth('https://example.com/some-path');
      expect(url).toBe('https://example.com/some-path?__clerk_db_jwt=deadbeef');
    });

    it('uses the query param to propagate the dev_browser JWT to Account Portal pages on dev - non-kima', async () => {
      const sut = new Clerk(developmentPublishableKey);
      await sut.load();

      const url = sut.buildUrlWithAuth('https://accounts.abcef.12345.dev.lclclerk.com');
      expect(url).toBe('https://accounts.abcef.12345.dev.lclclerk.com/?__clerk_db_jwt=deadbeef');
    });

    it('uses the query param to propagate the dev_browser JWT to Account Portal pages on dev - kima', async () => {
      const sut = new Clerk(developmentPublishableKey);
      await sut.load();

      const url = sut.buildUrlWithAuth('https://rested-anemone-14.accounts.dev');
      expect(url).toBe('https://rested-anemone-14.accounts.dev/?__clerk_db_jwt=deadbeef');
    });
  });

  describe('Organizations', () => {
    it('getOrganization', async () => {
      // @ts-expect-error - Mocking a protected method
      BaseResource._fetch = jest.fn().mockResolvedValue({});
      const sut = new Clerk(developmentPublishableKey);

      await sut.getOrganization('org_id');

      // @ts-expect-error - Mocking a protected method
      expect(BaseResource._fetch).toHaveBeenCalledWith({
        method: 'GET',
        path: '/organizations/org_id',
      });
    });
  });
});<|MERGE_RESOLUTION|>--- conflicted
+++ resolved
@@ -609,7 +609,6 @@
           }),
         );
 
-<<<<<<< HEAD
       const sut = new Clerk(productionPublishableKey);
       sut.navigate = jest.fn();
       await sut.load();
@@ -621,23 +620,6 @@
         expect(sut.navigate).toHaveBeenCalledWith('/');
       });
     });
-=======
-        const sut = new Clerk(productionPublishableKey);
-        sut.setActive = jest.fn();
-        await sut.load();
-        await sut.signOut();
-        await waitFor(() => {
-          expect(mockClientDestroy).not.toHaveBeenCalled();
-          expect(mockClientRemoveSessions).toHaveBeenCalled();
-          expect(mockSession1.remove).not.toHaveBeenCalled();
-          expect(sut.setActive).toHaveBeenCalledWith({
-            session: null,
-            redirectUrl: '/',
-          });
-        });
-      },
-    );
->>>>>>> c5c246ce
 
     it('only removes the session that corresponds to the passed sessionId if it is not the current', async () => {
       mockClientFetch.mockReturnValue(
