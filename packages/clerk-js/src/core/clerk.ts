import { LocalStorageBroadcastChannel } from '@clerk/shared/utils/localStorageBroadcastChannel';
import { noop } from '@clerk/shared/utils/noop';
import type {
  ActiveSessionResource,
  AuthenticateWithMetamaskParams,
  BeforeEmitCallback,
  Clerk as ClerkInterface,
  ClerkOptions,
  ClientResource,
  CreateOrganizationParams,
  EnvironmentResource,
  HandleMagicLinkVerificationParams,
  HandleOAuthCallbackParams,
  ListenerCallback,
  OrganizationResource,
  RedirectOptions,
  Resources,
  SignInProps,
  SignInResource,
  SignOutCallback,
  SignUpProps,
  SignUpResource,
  UnsubscribeCallback,
  UserButtonProps,
  UserProfileProps,
  UserResource,
} from '@clerk/types';
import { AuthenticationService } from 'core/services';
import { ERROR_CODES } from 'ui/common/constants';
import {
  appendAsQueryParams,
  CLERK_BEFORE_UNLOAD_EVENT,
  ignoreEventValue,
  isAccountsHostedPages,
  isDevOrStagingUrl,
  isError,
  isReactNative,
  stripOrigin,
  validateFrontendApi,
  windowNavigate,
} from 'utils';
import { getClerkQueryParam } from 'utils/getClerkQueryParam';
import { memoizeListenerCallback } from 'utils/memoizeStateListenerCallback';

import packageJSON from '../../package.json';
import type Components from '../ui';
import createDevBrowserHandler, {
  DevBrowserHandler,
} from './devBrowserHandler';
import {
  clerkErrorInitFailed,
  clerkErrorInvalidFrontendApi,
  clerkErrorNoFrontendApi,
  clerkOAuthCallbackDidNotCompleteSignInSIgnUp,
} from './errors';
import createFapiClient, {
  FapiClient,
  FapiRequestCallback,
} from './fapiClient';
import {
  BaseResource,
  Client,
  Environment,
  MagicLinkError,
  MagicLinkErrorCode,
  Organization,
<<<<<<< HEAD
=======
  OrganizationMembership,
>>>>>>> b8397bfd
} from './resources/internal';

export type ClerkCoreBroadcastChannelEvent = { type: 'signout' };

declare global {
  interface Window {
    Clerk?: Clerk;
  }
}

const defaultOptions: ClerkOptions & { polling: boolean } = { polling: true };

export default class Clerk implements ClerkInterface {
  public static Components?: typeof Components;
  public static version: string = packageJSON.version;
  public client?: ClientResource;
  public session?: ActiveSessionResource | null;
  public user?: UserResource | null;
  public frontendApi: string;

  #environment?: EnvironmentResource | null;
  #components?: Components | null;
  #listeners: Array<(emission: Resources) => void> = [];
  #options: ClerkOptions = {};
  #isReady = false;
  #unloading = false;
  #broadcastChannel: LocalStorageBroadcastChannel<ClerkCoreBroadcastChannelEvent> | null =
    null;
  #fapiClient: FapiClient;
  #authService: AuthenticationService | null = null;
  #devBrowserHandler: DevBrowserHandler | null = null;

  /**
   * @inheritDoc {ClerkInterface.version}
   */
  get version(): string {
    return Clerk.version;
  }

  public constructor(frontendApi: string) {
    if (!frontendApi) {
      clerkErrorNoFrontendApi();
    }
    if (!validateFrontendApi(frontendApi)) {
      clerkErrorInvalidFrontendApi();
    }

    this.frontendApi = frontendApi;
    this.#fapiClient = createFapiClient(this);

    BaseResource.clerk = this;
  }

  public getFapiClient = (): FapiClient => this.#fapiClient;

  public isReady = (): boolean => this.#isReady;

  public load = async (options?: ClerkOptions): Promise<void> => {
    this.#options = {
      ...defaultOptions,
      ...options,
    };

    if (isReactNative()) {
      await this.#loadInReactNative();
    } else {
      await this.#loadInBrowser();
    }

    this.#isReady = true;
  };

  public signOutOne = async (
    signOutCallback?: SignOutCallback,
  ): Promise<void> => {
    if (this.#environment?.authConfig.singleSessionMode) {
      return this.signOut(signOutCallback);
    }
    await this.session?.remove();
    return this.setSession(null, ignoreEventValue(signOutCallback));
  };

  public signOut = async (signOutCallback?: SignOutCallback): Promise<void> => {
    if (!this.client) {
      return;
    }
    await this.client.destroy();
    return this.setSession(null, ignoreEventValue(signOutCallback));
  };

  public openSignIn = (props?: SignInProps): void => {
    this.assertComponentsReady(this.#components);
    this.#components.openSignIn(props || {});
  };

  public closeSignIn = (): void => {
    this.assertComponentsReady(this.#components);
    this.#components.closeSignIn();
  };

  public openSignUp = (props?: SignInProps): void => {
    this.assertComponentsReady(this.#components);
    this.#components.openSignUp(props || {});
  };

  public closeSignUp = (): void => {
    this.assertComponentsReady(this.#components);
    this.#components.closeSignUp();
  };

  public mountSignIn = (node: HTMLDivElement, props?: SignInProps): void => {
    this.assertComponentsReady(this.#components);
    this.#components.mountComponent({
      name: 'SignIn',
      node,
      nodeClassName: 'cl-sign-in',
      props,
    });
  };

  public unmountSignIn = (node: HTMLDivElement): void => {
    this.assertComponentsReady(this.#components);
    this.#components.unmountComponent({
      node,
    });
  };

  public mountSignUp = (node: HTMLDivElement, props?: SignUpProps): void => {
    this.assertComponentsReady(this.#components);
    this.#components.mountComponent({
      name: 'SignUp',
      node,
      nodeClassName: 'cl-sign-up',
      props,
    });
  };

  public unmountSignUp = (node: HTMLDivElement): void => {
    this.assertComponentsReady(this.#components);
    this.#components.unmountComponent({
      node,
    });
  };

  public mountUserProfile = (
    node: HTMLDivElement,
    props?: UserProfileProps,
  ): void => {
    this.assertComponentsReady(this.#components);
    this.#components.mountComponent({
      name: 'UserProfile',
      node,
      nodeClassName: 'cl-user-profile',
      props,
    });
  };

  public unmountUserProfile = (node: HTMLDivElement): void => {
    this.assertComponentsReady(this.#components);
    this.#components.unmountComponent({
      node,
    });
  };

  public mountUserButton = (
    node: HTMLDivElement,
    props?: UserButtonProps,
  ): void => {
    this.assertComponentsReady(this.#components);
    this.#components.mountComponent({
      name: 'UserButton',
      node,
      nodeClassName: 'cl-user-button',
      props,
    });
  };

  public unmountUserButton = (node: HTMLDivElement): void => {
    this.assertComponentsReady(this.#components);
    this.#components.unmountComponent({
      node,
    });
  };

  public setSession = async (
    session: ActiveSessionResource | string | null,
    beforeEmit?: BeforeEmitCallback,
  ): Promise<void> => {
    if (!this.client) {
      throw new Error(
        'setSession is being called before the client is loaded. Wait for init.',
      );
    }

    if (typeof session === 'string') {
      session =
        (this.client.sessions.find(
          x => x.id === session,
        ) as ActiveSessionResource) || null;
    }

    this.#authService?.setAuthCookiesFromSession(session);

    // If this.session exists, then signout was triggered by the current tab
    // and should emit. Other tabs should not emit the same event again
    if (this.session && session === null) {
      this.#broadcastSignOutEvent();
    }

    //1. setLastActiveSession to passed usersession (add a param)
    if (typeof document != 'undefined' && document.hasFocus()) {
      await this.#touchLastActiveSession(session);
    }

    //2. If there's a beforeEmit, typically we're navigating.  Emit the session as
    //   undefined, then wait for beforeEmit to complete before emitting the new session.
    //   When undefined, neither SignedIn nor SignedOut renders, which avoids flickers or
    //   automatic reloading when reloading shouldn't be happening.
    if (beforeEmit) {
      this.session = undefined;
      this.user = undefined;
      this.#emit();
      await beforeEmit(session);
    }

    //3. Check if hard reloading (onbeforeunload).  If not, set the user/session and emit
    if (this.#unloading) {
      return;
    }
    this.session = session;
    this.user = this.session ? this.session.user : null;

    this.#emit();
    this.#resetComponentsState();
  };

  public addListener = (listener: ListenerCallback): UnsubscribeCallback => {
    listener = memoizeListenerCallback(listener);
    this.#listeners.push(listener);
    // emit right away
    if (this.client) {
      listener({
        client: this.client,
        session: this.session,
        user: this.user,
      });
    }

    const unsubscribe = () => {
      this.#listeners = this.#listeners.filter(l => l !== listener);
    };
    return unsubscribe;
  };

  public navigate = async (to: string | undefined): Promise<unknown> => {
    if (!to) {
      return;
    }

    const toURL = new URL(to, window.location.href);
    const customNavigate = this.#options.navigate;

    if (toURL.origin !== window.location.origin || !customNavigate) {
      windowNavigate(toURL);
      return;
    }

    // React router only wants the path, search or hash portion.
    return await customNavigate(stripOrigin(toURL));
  };

  public redirectToSignIn = async (
    options?: RedirectOptions,
  ): Promise<unknown> => {
    const opts: RedirectOptions = {
      ...options,
      redirectUrl: options?.redirectUrl || window.location.href,
    };
    if (!this.#environment || !this.#environment.displayConfig) {
      return;
    }
    const { signInUrl } = this.#environment.displayConfig;
    const url = appendAsQueryParams(signInUrl, opts);
    return this.navigate(url);
  };

  public redirectToSignUp = async (
    options?: RedirectOptions,
  ): Promise<unknown> => {
    const opts: RedirectOptions = {
      ...options,
      redirectUrl: options?.redirectUrl || window.location.href,
    };
    if (!this.#environment || !this.#environment.displayConfig) {
      return;
    }
    const { signUpUrl } = this.#environment.displayConfig;
    const url = appendAsQueryParams(signUpUrl, opts);
    return this.navigate(url);
  };

  public redirectToUserProfile = async (): Promise<unknown> => {
    if (!this.#environment || !this.#environment.displayConfig) {
      return;
    }
    return this.navigate(this.#environment.displayConfig.userProfileUrl);
  };

  public handleMagicLinkVerification = async (
    params: HandleMagicLinkVerificationParams,
    customNavigate?: (to: string) => Promise<unknown>,
  ): Promise<unknown> => {
    if (!this.client) {
      return;
    }

    const verificationStatus = getClerkQueryParam('__clerk_status');
    if (verificationStatus === 'expired') {
      throw new MagicLinkError(MagicLinkErrorCode.Expired);
    } else if (verificationStatus !== 'verified') {
      throw new MagicLinkError(MagicLinkErrorCode.Failed);
    }

    const newSessionId = getClerkQueryParam('__clerk_created_session');
    const { signIn, signUp, sessions } = this.client;

    const shouldCompleteOnThisDevice = sessions.some(
      s => s.id === newSessionId,
    );
    const shouldContinueOnThisDevice =
      signIn.status === 'needs_second_factor' ||
      signUp.status === 'missing_requirements';

    const navigate = (to: string) =>
      customNavigate && typeof customNavigate === 'function'
        ? customNavigate(to)
        : this.navigate(to);

    const redirectComplete = params.redirectUrlComplete
      ? () => navigate(params.redirectUrlComplete as string)
      : noop;
    const redirectContinue = params.redirectUrl
      ? () => navigate(params.redirectUrl as string)
      : noop;

    if (shouldCompleteOnThisDevice) {
      return this.setSession(newSessionId, redirectComplete);
    } else if (shouldContinueOnThisDevice) {
      return redirectContinue();
    }

    if (typeof params.onVerifiedOnOtherDevice === 'function') {
      params.onVerifiedOnOtherDevice();
    }
    return null;
  };

  public handleRedirectCallback = async (
    params: HandleOAuthCallbackParams = {},
    customNavigate?: (to: string) => Promise<unknown>,
  ): Promise<unknown> => {
    if (!this.isReady || !this.#environment || !this.client) {
      return;
    }
    const { signIn, signUp } = this.client;
    const { displayConfig } = this.#environment;
    const { firstFactorVerification } = signIn;
    const { externalAccount } = signUp.verifications;
    const su = {
      status: signUp.status,
      externalAccountStatus: externalAccount.status,
      externalAccountErrorCode: externalAccount.error?.code,
      externalAccountSessionId: externalAccount.error?.meta?.sessionId,
    };

    const si = {
      status: signIn.status,
      firstFactorVerificationStatus: firstFactorVerification.status,
      firstFactorVerificationErrorCode: firstFactorVerification.error?.code,
      firstFactorVerificationSessionId:
        firstFactorVerification.error?.meta?.sessionId,
    };

    const navigate = (to: string) =>
      customNavigate && typeof customNavigate === 'function'
        ? customNavigate(to)
        : this.navigate(to);

    const makeNavigate = (to: string) => () => navigate(to);

    const navigateToSignIn = makeNavigate(displayConfig.signInUrl);

    const navigateToFactorTwo = makeNavigate(
      params.secondFactorUrl || displayConfig.signInUrl + '#/factor-two',
    );

    const navigateAfterSignIn = makeNavigate(
      params.afterSignInUrl ||
        params.redirectUrl ||
        displayConfig.afterSignInUrl,
    );

    const navigateAfterSignUp = makeNavigate(
      params.afterSignUpUrl ||
        params.redirectUrl ||
        displayConfig.afterSignUpUrl,
    );

    const userExistsButNeedsToSignIn =
      su.externalAccountStatus === 'transferable' &&
      su.externalAccountErrorCode === 'external_account_exists';

    if (userExistsButNeedsToSignIn) {
      const res = await signIn.create({ transfer: true });
      switch (res.status) {
        case 'complete':
          return this.setSession(res.createdSessionId, navigateAfterSignIn);
        case 'needs_second_factor':
          return navigateToFactorTwo();
        default:
          clerkOAuthCallbackDidNotCompleteSignInSIgnUp('sign in');
      }
    }

    const userNeedsToBeCreated =
      si.firstFactorVerificationStatus === 'transferable';

    if (userNeedsToBeCreated) {
      const res = await signUp.create({ transfer: true });
      switch (res.status) {
        case 'complete':
          return this.setSession(res.createdSessionId, navigateAfterSignUp);
        default:
          clerkOAuthCallbackDidNotCompleteSignInSIgnUp('sign in');
      }
    }

    if (si.status === 'needs_second_factor') {
      return navigateToFactorTwo();
    }

    const suUserAlreadySignedIn =
      (su.externalAccountStatus === 'failed' ||
        su.externalAccountStatus === 'unverified') &&
      su.externalAccountErrorCode === 'identifier_already_signed_in' &&
      su.externalAccountSessionId;

    const siUserAlreadySignedIn =
      si.firstFactorVerificationStatus === 'failed' &&
      si.firstFactorVerificationErrorCode === 'identifier_already_signed_in' &&
      si.firstFactorVerificationSessionId;

    const userAlreadySignedIn = suUserAlreadySignedIn || siUserAlreadySignedIn;
    if (userAlreadySignedIn) {
      const sessionId =
        si.firstFactorVerificationSessionId || su.externalAccountSessionId;
      if (sessionId) {
        return this.setSession(sessionId, navigateAfterSignIn);
      }
    }

    return navigateToSignIn();
  };

  public handleUnauthenticated = async (
    opts = { broadcast: true },
  ): Promise<unknown> => {
    if (!this.client || !this.session) {
      return;
    }
    const newClient = await Client.getInstance().fetch();
    this.updateClient(newClient);
    if (this.session) {
      return;
    }
    if (opts.broadcast) {
      this.#broadcastSignOutEvent();
    }
    return this.setSession(null);
  };

  public authenticateWithMetamask = async ({
    redirectUrl,
  }: AuthenticateWithMetamaskParams = {}): Promise<void> => {
    if (!this.client) {
      return;
    }

    let signInOrSignUp: SignInResource | SignUpResource;
    try {
      signInOrSignUp = await this.client.signIn.authenticateWithMetamask();
    } catch (err) {
      if (isError(err, ERROR_CODES.FORM_IDENTIFIER_NOT_FOUND)) {
        signInOrSignUp = await this.client.signUp.authenticateWithMetamask();
      } else {
        throw err;
      }
    }

    if (signInOrSignUp.createdSessionId) {
      await this.setSession(signInOrSignUp.createdSessionId, () => {
        if (redirectUrl) {
          return this.navigate(redirectUrl);
        }
        return Promise.resolve();
      });
    }
  };

  public createOrganization = async ({
    name,
  }: CreateOrganizationParams): Promise<OrganizationResource> => {
    return await Organization.create(name);
  };

<<<<<<< HEAD
  public getOrganizations = async (): Promise<OrganizationResource[]> => {
    return await Organization.retrieve();
=======
  public getOrganizationMemberships = async (): Promise<
    OrganizationMembership[]
  > => {
    return await OrganizationMembership.retrieve();
>>>>>>> b8397bfd
  };

  public getOrganization = async (
    organizationId: string,
<<<<<<< HEAD
  ): Promise<OrganizationResource | undefined> => {
    return (await Organization.retrieve()).find(
      org => org.id === organizationId,
    );
=======
  ): Promise<Organization | undefined> => {
    return (await OrganizationMembership.retrieve()).find(
      orgMem => orgMem.organization.id === organizationId,
    )?.organization;
>>>>>>> b8397bfd
  };

  updateClient = (newClient: ClientResource): void => {
    if (!this.client) {
      // This is the first time client is being
      // set, so we also need to set session
      this.session =
        (this.#options.selectInitialSession
          ? this.#options.selectInitialSession(newClient)
          : this.#defaultSession(newClient)) || null;
      this.user = this.session ? this.session.user : null;
    }
    this.client = newClient;

    if (this.session) {
      const lastId = this.session.id;
      this.session = newClient.activeSessions.find(x => x.id === lastId);
      this.user = this.session ? this.session.user : null;
    }

    this.#emit();
  };

  get __unstable__environment(): EnvironmentResource | null | undefined {
    return this.#environment;
  }

  __unstable__onBeforeRequest(callback: FapiRequestCallback<any>): void {
    this.#fapiClient.onBeforeRequest(callback);
  }

  __unstable__onAfterResponse(callback: FapiRequestCallback<any>): void {
    this.#fapiClient.onAfterResponse(callback);
  }

  #loadInBrowser = async (): Promise<void> => {
    this.#authService = new AuthenticationService(this);

    this.#devBrowserHandler = createDevBrowserHandler({
      frontendApi: this.frontendApi,
      fapiClient: this.#fapiClient,
    });

    const isFapiDevOrStaging = isDevOrStagingUrl(this.frontendApi);
    const isInAccountsHostedPages = isAccountsHostedPages(
      window?.location.hostname,
    );

    await this.#devBrowserHandler.setup({ purge: !isFapiDevOrStaging });

    this.#setupListeners();

    let retries = 0;
    while (retries < 2) {
      retries++;

      try {
        const shouldTouchEnv = isFapiDevOrStaging && !isInAccountsHostedPages;

        const [environment, client] = await Promise.all([
          Environment.getInstance().fetch({ touch: shouldTouchEnv }),
          Client.getInstance().fetch(),
        ]);

        this.#environment = environment;
        this.updateClient(client);

        this.#authService.initAuth({
          enablePolling: this.#options.polling,
          environment: this.#environment,
        });

        if (Clerk.Components) {
          this.#components = Clerk.Components.render(
            this,
            this.#environment,
            this.#options,
          );
        }

        break;
      } catch (err) {
        if (isError(err, 'dev_browser_unauthenticated')) {
          await this.#devBrowserHandler.setup({ purge: true });
        } else {
          throw err;
        }
      }

      if (retries >= 2) {
        clerkErrorInitFailed();
      }
    }
  };

  #loadInReactNative = async (): Promise<void> => {
    const [environment, client] = await Promise.all([
      Environment.getInstance().fetch({ touch: false }),
      Client.getInstance().fetch(),
    ]);

    this.#environment = environment;
    this.updateClient(client);
  };

  #defaultSession = (client: ClientResource): ActiveSessionResource | null => {
    if (client.lastActiveSessionId) {
      const lastActiveSession = client.activeSessions.find(
        s => s.id === client.lastActiveSessionId,
      );
      if (lastActiveSession) {
        return lastActiveSession;
      }
    }
    const session = client.activeSessions[0];
    return session || null;
  };

  #setupListeners = (): void => {
    if (typeof document == 'undefined') {
      return;
    }

    document.addEventListener('visibilitychange', () => {
      if (
        document.visibilityState === 'visible' &&
        typeof this.session !== 'undefined'
      ) {
        void Promise.all([this.#touchLastActiveSession(this.session)]);
      }
    });

    window.addEventListener(CLERK_BEFORE_UNLOAD_EVENT, () => {
      this.#unloading = true;
    });

    this.#broadcastChannel?.addEventListener('message', ({ data }) => {
      if (data.type === 'signout') {
        void this.handleUnauthenticated({ broadcast: false });
      }
    });
  };

  // TODO: Be more conservative about touches. Throttle, don't touch when only one user, etc
  #touchLastActiveSession = (
    session: ActiveSessionResource | null,
  ): Promise<unknown> => {
    if (!session) {
      return Promise.resolve();
    }
    return session.touch().catch(noop);
  };

  #emit = (): void => {
    if (this.client) {
      for (const listener of this.#listeners) {
        listener({
          client: this.client,
          session: this.session,
          user: this.user,
        });
      }
    }
  };

  #broadcastSignOutEvent = () => {
    this.#broadcastChannel?.postMessage({ type: 'signout' });
  };

  #resetComponentsState = () => {
    this.closeSignUp();
    this.closeSignIn();
  };

  assertComponentsReady(
    components: Components | null | undefined,
  ): asserts components is Components {
    if (!Clerk.Components) {
      throw new Error('ClerkJS was loaded without UI components.');
    }
    if (!components) {
      throw new Error('ClerkJS components are not ready yet.');
    }
  }
}<|MERGE_RESOLUTION|>--- conflicted
+++ resolved
@@ -64,10 +64,7 @@
   MagicLinkError,
   MagicLinkErrorCode,
   Organization,
-<<<<<<< HEAD
-=======
   OrganizationMembership,
->>>>>>> b8397bfd
 } from './resources/internal';
 
 export type ClerkCoreBroadcastChannelEvent = { type: 'signout' };
@@ -583,30 +580,18 @@
     return await Organization.create(name);
   };
 
-<<<<<<< HEAD
-  public getOrganizations = async (): Promise<OrganizationResource[]> => {
-    return await Organization.retrieve();
-=======
   public getOrganizationMemberships = async (): Promise<
     OrganizationMembership[]
   > => {
     return await OrganizationMembership.retrieve();
->>>>>>> b8397bfd
   };
 
   public getOrganization = async (
     organizationId: string,
-<<<<<<< HEAD
-  ): Promise<OrganizationResource | undefined> => {
-    return (await Organization.retrieve()).find(
-      org => org.id === organizationId,
-    );
-=======
   ): Promise<Organization | undefined> => {
     return (await OrganizationMembership.retrieve()).find(
       orgMem => orgMem.organization.id === organizationId,
     )?.organization;
->>>>>>> b8397bfd
   };
 
   updateClient = (newClient: ClientResource): void => {
