import { inBrowser as inClientSide, isValidBrowserOnline } from '@clerk/shared/browser';
import { deprecated } from '@clerk/shared/deprecated';
import { ClerkRuntimeError, EmailLinkErrorCodeStatus, is4xxError, isClerkAPIResponseError } from '@clerk/shared/error';
import { parsePublishableKey } from '@clerk/shared/keys';
import { LocalStorageBroadcastChannel } from '@clerk/shared/localStorageBroadcastChannel';
import { logger } from '@clerk/shared/logger';
import { isHttpOrHttps, isValidProxyUrl, proxyUrlToAbsoluteURL } from '@clerk/shared/proxy';
import { eventPrebuiltComponentMounted, TelemetryCollector } from '@clerk/shared/telemetry';
import { addClerkPrefix, isAbsoluteUrl, stripScheme } from '@clerk/shared/url';
import { handleValueOrFn, noop } from '@clerk/shared/utils';
import type {
  __internal_UserVerificationModalProps,
  AuthenticateWithCoinbaseWalletParams,
  AuthenticateWithGoogleOneTapParams,
  AuthenticateWithMetamaskParams,
  AuthenticateWithOKXWalletParams,
  Clerk as ClerkInterface,
  ClerkAPIError,
  ClerkAuthenticateWithWeb3Params,
  ClerkOptions,
  ClientJSONSnapshot,
  ClientResource,
  CreateOrganizationParams,
  CreateOrganizationProps,
  CredentialReturn,
  DomainOrProxyUrl,
  EnvironmentJSON,
  EnvironmentJSONSnapshot,
  EnvironmentResource,
  GoogleOneTapProps,
  HandleEmailLinkVerificationParams,
  HandleOAuthCallbackParams,
  InstanceType,
  JoinWaitlistParams,
  ListenerCallback,
  NavigateOptions,
  OrganizationListProps,
  OrganizationProfileProps,
  OrganizationResource,
  OrganizationSwitcherProps,
  PublicKeyCredentialCreationOptionsWithoutExtensions,
  PublicKeyCredentialRequestOptionsWithoutExtensions,
  PublicKeyCredentialWithAuthenticatorAssertionResponse,
  PublicKeyCredentialWithAuthenticatorAttestationResponse,
  RedirectOptions,
  Resources,
  SDKMetadata,
  SetActiveParams,
  SignedInSessionResource,
  SignInProps,
  SignInRedirectOptions,
  SignInResource,
  SignOut,
  SignOutCallback,
  SignOutOptions,
  SignUpField,
  SignUpProps,
  SignUpRedirectOptions,
  SignUpResource,
  UnsubscribeCallback,
  UserButtonProps,
  UserProfileProps,
  UserResource,
  WaitlistProps,
  WaitlistResource,
  Web3Provider,
} from '@clerk/types';

import type { MountComponentRenderer } from '../ui/Components';
import {
  ALLOWED_PROTOCOLS,
  buildURL,
  completeSignUpFlow,
  createAllowedRedirectOrigins,
  createBeforeUnloadTracker,
  createPageLifecycle,
  disabledOrganizationsFeature,
  errorThrower,
  generateSignatureWithCoinbaseWallet,
  generateSignatureWithMetamask,
  generateSignatureWithOKXWallet,
  getClerkQueryParam,
  getWeb3Identifier,
  hasExternalAccountSignUpError,
  inActiveBrowserTab,
  inBrowser,
  isDevAccountPortalOrigin,
  isError,
  isOrganizationId,
  isRedirectForFAPIInitiatedFlow,
  noOrganizationExists,
  noUserExists,
  removeClerkQueryParam,
  requiresUserInput,
  sessionExistsAndSingleSessionModeEnabled,
  stripOrigin,
  windowNavigate,
} from '../utils';
import { assertNoLegacyProp } from '../utils/assertNoLegacyProp';
import { memoizeListenerCallback } from '../utils/memoizeStateListenerCallback';
import { createOfflineScheduler } from '../utils/offlineScheduler';
import { RedirectUrls } from '../utils/redirectUrls';
import { AuthCookieService } from './auth/AuthCookieService';
import { CaptchaHeartbeat } from './auth/CaptchaHeartbeat';
import { CLERK_SATELLITE_URL, CLERK_SUFFIXED_COOKIES, CLERK_SYNCED, ERROR_CODES } from './constants';
import {
  clerkErrorInitFailed,
  clerkInvalidSignInUrlFormat,
  clerkInvalidSignInUrlOrigin,
  clerkMissingProxyUrlAndDomain,
  clerkMissingSignInUrlAsSatellite,
  clerkOAuthCallbackDidNotCompleteSignInSignUp,
  clerkRedirectUrlIsMissingScheme,
  clerkUnsupportedEnvironmentWarning,
} from './errors';
import { eventBus, events } from './events';
import type { FapiClient, FapiRequestCallback } from './fapiClient';
import { createFapiClient } from './fapiClient';
import {
  BaseResource,
  Client,
  EmailLinkError,
  Environment,
  isClerkRuntimeError,
  Organization,
  Waitlist,
} from './resources/internal';
import { warnings } from './warnings';

type SetActiveHook = () => void | Promise<void>;

export type ClerkCoreBroadcastChannelEvent = { type: 'signout' };

declare global {
  interface Window {
    Clerk?: Clerk;
    __clerk_publishable_key?: string;
    __clerk_proxy_url?: ClerkInterface['proxyUrl'];
    __clerk_domain?: ClerkInterface['domain'];
  }
}

const defaultOptions: ClerkOptions = {
  polling: true,
  standardBrowser: true,
  touchSession: true,
  isSatellite: false,
  signInUrl: undefined,
  signUpUrl: undefined,
  afterSignOutUrl: undefined,
  signInFallbackRedirectUrl: undefined,
  signUpFallbackRedirectUrl: undefined,
  signInForceRedirectUrl: undefined,
  signUpForceRedirectUrl: undefined,
};

export class Clerk implements ClerkInterface {
  public static mountComponentRenderer?: MountComponentRenderer;

  public static version: string = __PKG_VERSION__;
  public static sdkMetadata: SDKMetadata = {
    name: __PKG_NAME__,
    version: __PKG_VERSION__,
    environment: process.env.NODE_ENV || 'production',
  };

  public client: ClientResource | undefined;
  public session: SignedInSessionResource | null | undefined;
  public organization: OrganizationResource | null | undefined;
  public user: UserResource | null | undefined;
  public __internal_country?: string | null;
  public telemetry: TelemetryCollector | undefined;

  protected internal_last_error: ClerkAPIError | null = null;
  // converted to protected environment to support `updateEnvironment` type assertion
  protected environment?: EnvironmentResource | null;

  #publishableKey = '';
  #domain: DomainOrProxyUrl['domain'];
  #proxyUrl: DomainOrProxyUrl['proxyUrl'];
  #authService?: AuthCookieService;
  #captchaHeartbeat?: CaptchaHeartbeat;
  #broadcastChannel: LocalStorageBroadcastChannel<ClerkCoreBroadcastChannelEvent> | null = null;
  #componentControls?: ReturnType<MountComponentRenderer> | null;
  //@ts-expect-error with being undefined even though it's not possible - related to issue with ts and error thrower
  #fapiClient: FapiClient;
  #instanceType?: InstanceType;
  #loaded = false;

  #listeners: Array<(emission: Resources) => void> = [];
  #navigationListeners: Array<() => void> = [];
  #options: ClerkOptions = {};
  #pageLifecycle: ReturnType<typeof createPageLifecycle> | null = null;
  #touchThrottledUntil = 0;
  #sessionTouchOfflineScheduler = createOfflineScheduler();

  public __internal_getCachedResources:
    | (() => Promise<{ client: ClientJSONSnapshot | null; environment: EnvironmentJSONSnapshot | null }>)
    | undefined;

  public __internal_createPublicCredentials:
    | ((
        publicKey: PublicKeyCredentialCreationOptionsWithoutExtensions,
      ) => Promise<CredentialReturn<PublicKeyCredentialWithAuthenticatorAttestationResponse>>)
    | undefined;

  public __internal_getPublicCredentials:
    | (({
        publicKeyOptions,
      }: {
        publicKeyOptions: PublicKeyCredentialRequestOptionsWithoutExtensions;
      }) => Promise<CredentialReturn<PublicKeyCredentialWithAuthenticatorAssertionResponse>>)
    | undefined;

  public __internal_isWebAuthnSupported: (() => boolean) | undefined;
  public __internal_isWebAuthnAutofillSupported: (() => Promise<boolean>) | undefined;
  public __internal_isWebAuthnPlatformAuthenticatorSupported: (() => Promise<boolean>) | undefined;

  get publishableKey(): string {
    return this.#publishableKey;
  }

  get version(): string {
    return Clerk.version;
  }

  set sdkMetadata(metadata: SDKMetadata) {
    Clerk.sdkMetadata = metadata;
  }

  get sdkMetadata(): SDKMetadata {
    return Clerk.sdkMetadata;
  }

  get loaded(): boolean {
    return this.#loaded;
  }

  get isSatellite(): boolean {
    if (inBrowser()) {
      return handleValueOrFn(this.#options.isSatellite, new URL(window.location.href), false);
    }
    return false;
  }

  get domain(): string {
    if (inBrowser()) {
      const strippedDomainString = stripScheme(handleValueOrFn(this.#domain, new URL(window.location.href)));
      if (this.#instanceType === 'production') {
        return addClerkPrefix(strippedDomainString);
      }
      return strippedDomainString;
    }
    return '';
  }

  get proxyUrl(): string {
    if (inBrowser()) {
      const _unfilteredProxy = handleValueOrFn(this.#proxyUrl, new URL(window.location.href));
      if (!isValidProxyUrl(_unfilteredProxy)) {
        errorThrower.throwInvalidProxyUrl({ url: _unfilteredProxy });
      }
      return proxyUrlToAbsoluteURL(_unfilteredProxy);
    }
    return '';
  }

  get frontendApi(): string {
    const publishableKey = parsePublishableKey(this.publishableKey);

    if (!publishableKey) {
      return errorThrower.throwInvalidPublishableKeyError({
        key: this.publishableKey,
      });
    }

    return publishableKey.frontendApi;
  }

  get instanceType() {
    return this.#instanceType;
  }

  get isStandardBrowser(): boolean {
    return this.#options.standardBrowser || false;
  }

  public __internal_getOption<K extends keyof ClerkOptions>(key: K): ClerkOptions[K] {
    return this.#options[key];
  }

  get isSignedIn(): boolean {
    return !!this.session;
  }

  public constructor(key: string, options?: DomainOrProxyUrl) {
    key = (key || '').trim();

    this.#domain = options?.domain;
    this.#proxyUrl = options?.proxyUrl;

    if (!key) {
      return errorThrower.throwMissingPublishableKeyError();
    }

    const publishableKey = parsePublishableKey(key);

    if (!publishableKey) {
      return errorThrower.throwInvalidPublishableKeyError({ key });
    }

    this.#publishableKey = key;
    this.#instanceType = publishableKey.instanceType;

    this.#fapiClient = createFapiClient({
      domain: this.domain,
      frontendApi: this.frontendApi,
      // this.instanceType is assigned above
      instanceType: this.instanceType as InstanceType,
      isSatellite: this.isSatellite,
      getSessionId: () => {
        return this.session?.id;
      },
      proxyUrl: this.proxyUrl,
    });
    // This line is used for the piggy-backing mechanism
    BaseResource.clerk = this;
  }

  public getFapiClient = (): FapiClient => this.#fapiClient;

  public load = async (options?: ClerkOptions): Promise<void> => {
    if (this.loaded) {
      return;
    }

    // Log a development mode warning once
    if (this.#instanceType === 'development') {
      logger.warnOnce(
        'Clerk: Clerk has been loaded with development keys. Development instances have strict usage limits and should not be used when deploying your application to production. Learn more: https://clerk.com/docs/deployments/overview',
      );
    }

    this.#options = this.#initOptions(options);

    assertNoLegacyProp(this.#options);

    if (this.#options.sdkMetadata) {
      Clerk.sdkMetadata = this.#options.sdkMetadata;
    }

    if (this.#options.telemetry !== false) {
      this.telemetry = new TelemetryCollector({
        clerkVersion: Clerk.version,
        samplingRate: 1,
        publishableKey: this.publishableKey,
        ...this.#options.telemetry,
      });
    }

    if (this.#options.standardBrowser) {
      this.#loaded = await this.#loadInStandardBrowser();
    } else {
      this.#loaded = await this.#loadInNonStandardBrowser();
    }
  };

  #isCombinedSignInOrUpFlow(): boolean {
    return Boolean(!this.#options.signUpUrl && this.#options.signInUrl && !isAbsoluteUrl(this.#options.signInUrl));
  }

  public signOut: SignOut = async (callbackOrOptions?: SignOutCallback | SignOutOptions, options?: SignOutOptions) => {
    if (!this.client || this.client.sessions.length === 0) {
      return;
    }

    const onBeforeSetActive: SetActiveHook =
      typeof window !== 'undefined' && typeof window.__unstable__onBeforeSetActive === 'function'
        ? window.__unstable__onBeforeSetActive
        : noop;

    const onAfterSetActive: SetActiveHook =
      typeof window !== 'undefined' && typeof window.__unstable__onAfterSetActive === 'function'
        ? window.__unstable__onAfterSetActive
        : noop;

    const opts = callbackOrOptions && typeof callbackOrOptions === 'object' ? callbackOrOptions : options || {};

    const redirectUrl = opts?.redirectUrl || this.buildAfterSignOutUrl();
    const signOutCallback = typeof callbackOrOptions === 'function' ? callbackOrOptions : undefined;

    const executeSignOut = async () => {
      const beforeUnloadTracker = this.#options.standardBrowser ? createBeforeUnloadTracker() : undefined;

      this.#broadcastSignOutEvent();
      eventBus.dispatch(events.TokenUpdate, { token: null });

<<<<<<< HEAD
      this.#setTransitiveState();

      beforeUnloadTracker?.startTracking();
=======
    const handleSetActive = () => {
      const signOutCallback = typeof callbackOrOptions === 'function' ? callbackOrOptions : undefined;

      // Notify other tabs that user is signing out.
      eventBus.dispatch(events.UserSignOut, null);
>>>>>>> 14c1bfae
      if (signOutCallback) {
        await signOutCallback();
      } else {
        await this.navigate(redirectUrl);
      }
      beforeUnloadTracker?.stopTracking();

      if (beforeUnloadTracker?.isUnloading()) {
        return;
      }

      this.#setAccessors();
      this.#emit();

      await onAfterSetActive();
    };

    await onBeforeSetActive();

    if (!opts.sessionId || this.client.signedInSessions.length === 1) {
      if (this.#options.experimental?.persistClient ?? true) {
        await this.client.removeSessions();
      } else {
        await this.client.destroy();
      }

      await executeSignOut();

      return;
    }

    // Multi-session handling
    const session = this.client.signedInSessions.find(s => s.id === opts.sessionId);
    const shouldSignOutCurrent = session?.id && this.session?.id === session.id;

    await session?.remove();

    if (shouldSignOutCurrent) {
      await executeSignOut();
    }
  };

  public openGoogleOneTap = (props?: GoogleOneTapProps): void => {
    // TODO: add telemetry
    this.assertComponentsReady(this.#componentControls);
    void this.#componentControls
      .ensureMounted({ preloadHint: 'GoogleOneTap' })
      .then(controls => controls.openModal('googleOneTap', props || {}));
  };

  public closeGoogleOneTap = (): void => {
    this.assertComponentsReady(this.#componentControls);
    void this.#componentControls.ensureMounted().then(controls => controls.closeModal('googleOneTap'));
  };

  public openSignIn = (props?: SignInProps): void => {
    this.assertComponentsReady(this.#componentControls);
    if (sessionExistsAndSingleSessionModeEnabled(this, this.environment)) {
      if (this.#instanceType === 'development') {
        throw new ClerkRuntimeError(warnings.cannotOpenSignInOrSignUp, {
          code: 'cannot_render_single_session_enabled',
        });
      }
      return;
    }
    void this.#componentControls
      .ensureMounted({ preloadHint: 'SignIn' })
      .then(controls => controls.openModal('signIn', props || {}));
  };

  public closeSignIn = (): void => {
    this.assertComponentsReady(this.#componentControls);
    void this.#componentControls.ensureMounted().then(controls => controls.closeModal('signIn'));
  };

  public __internal_openReverification = (props?: __internal_UserVerificationModalProps): void => {
    this.assertComponentsReady(this.#componentControls);
    if (noUserExists(this)) {
      if (this.#instanceType === 'development') {
        throw new ClerkRuntimeError(warnings.cannotOpenUserProfile, {
          code: 'cannot_render_user_missing',
        });
      }
      return;
    }
    void this.#componentControls
      .ensureMounted({ preloadHint: 'UserVerification' })
      .then(controls => controls.openModal('userVerification', props || {}));
  };

  public __internal_closeReverification = (): void => {
    this.assertComponentsReady(this.#componentControls);
    void this.#componentControls.ensureMounted().then(controls => controls.closeModal('userVerification'));
  };

  public __internal_openBlankCaptchaModal = (): Promise<unknown> => {
    this.assertComponentsReady(this.#componentControls);
    return this.#componentControls
      .ensureMounted({ preloadHint: 'BlankCaptchaModal' })
      .then(controls => controls.openModal('blankCaptcha', {}));
  };

  public __internal_closeBlankCaptchaModal = (): Promise<unknown> => {
    this.assertComponentsReady(this.#componentControls);
    return this.#componentControls
      .ensureMounted({ preloadHint: 'BlankCaptchaModal' })
      .then(controls => controls.closeModal('blankCaptcha'));
  };

  public openSignUp = (props?: SignUpProps): void => {
    this.assertComponentsReady(this.#componentControls);
    if (sessionExistsAndSingleSessionModeEnabled(this, this.environment)) {
      if (this.#instanceType === 'development') {
        throw new ClerkRuntimeError(warnings.cannotOpenSignInOrSignUp, {
          code: 'cannot_render_single_session_enabled',
        });
      }
      return;
    }
    void this.#componentControls
      .ensureMounted({ preloadHint: 'SignUp' })
      .then(controls => controls.openModal('signUp', props || {}));
  };

  public closeSignUp = (): void => {
    this.assertComponentsReady(this.#componentControls);
    void this.#componentControls.ensureMounted().then(controls => controls.closeModal('signUp'));
  };

  public openUserProfile = (props?: UserProfileProps): void => {
    this.assertComponentsReady(this.#componentControls);
    if (noUserExists(this)) {
      if (this.#instanceType === 'development') {
        throw new ClerkRuntimeError(warnings.cannotOpenUserProfile, {
          code: 'cannot_render_user_missing',
        });
      }
      return;
    }
    void this.#componentControls
      .ensureMounted({ preloadHint: 'UserProfile' })
      .then(controls => controls.openModal('userProfile', props || {}));
  };

  public closeUserProfile = (): void => {
    this.assertComponentsReady(this.#componentControls);
    void this.#componentControls.ensureMounted().then(controls => controls.closeModal('userProfile'));
  };

  public openOrganizationProfile = (props?: OrganizationProfileProps): void => {
    this.assertComponentsReady(this.#componentControls);
    if (disabledOrganizationsFeature(this, this.environment)) {
      if (this.#instanceType === 'development') {
        throw new ClerkRuntimeError(warnings.cannotRenderAnyOrganizationComponent('OrganizationProfile'), {
          code: 'cannot_render_organizations_disabled',
        });
      }
      return;
    }
    if (noOrganizationExists(this)) {
      if (this.#instanceType === 'development') {
        throw new ClerkRuntimeError(warnings.cannotRenderComponentWhenOrgDoesNotExist, {
          code: 'cannot_render_organization_missing',
        });
      }
      return;
    }
    void this.#componentControls
      .ensureMounted({ preloadHint: 'OrganizationProfile' })
      .then(controls => controls.openModal('organizationProfile', props || {}));
  };

  public closeOrganizationProfile = (): void => {
    this.assertComponentsReady(this.#componentControls);
    void this.#componentControls.ensureMounted().then(controls => controls.closeModal('organizationProfile'));
  };

  public openCreateOrganization = (props?: CreateOrganizationProps): void => {
    this.assertComponentsReady(this.#componentControls);
    if (disabledOrganizationsFeature(this, this.environment)) {
      if (this.#instanceType === 'development') {
        throw new ClerkRuntimeError(warnings.cannotRenderAnyOrganizationComponent('CreateOrganization'), {
          code: 'cannot_render_organizations_disabled',
        });
      }
      return;
    }
    void this.#componentControls
      .ensureMounted({ preloadHint: 'CreateOrganization' })
      .then(controls => controls.openModal('createOrganization', props || {}));
  };

  public closeCreateOrganization = (): void => {
    this.assertComponentsReady(this.#componentControls);
    void this.#componentControls.ensureMounted().then(controls => controls.closeModal('createOrganization'));
  };

  public openWaitlist = (props?: WaitlistProps): void => {
    this.assertComponentsReady(this.#componentControls);
    void this.#componentControls
      .ensureMounted({ preloadHint: 'Waitlist' })
      .then(controls => controls.openModal('waitlist', props || {}));
  };

  public closeWaitlist = (): void => {
    this.assertComponentsReady(this.#componentControls);
    void this.#componentControls.ensureMounted().then(controls => controls.closeModal('waitlist'));
  };

  public mountSignIn = (node: HTMLDivElement, props?: SignInProps): void => {
    this.assertComponentsReady(this.#componentControls);
    void this.#componentControls.ensureMounted({ preloadHint: 'SignIn' }).then(controls =>
      controls.mountComponent({
        name: 'SignIn',
        appearanceKey: 'signIn',
        node,
        props,
      }),
    );
    this.telemetry?.record(
      eventPrebuiltComponentMounted(
        'SignIn',
        {
          ...props,
        },
        {
          withSignUp: props?.withSignUp ?? this.#isCombinedSignInOrUpFlow(),
        },
      ),
    );
  };

  public unmountSignIn = (node: HTMLDivElement): void => {
    this.assertComponentsReady(this.#componentControls);
    void this.#componentControls.ensureMounted().then(controls =>
      controls.unmountComponent({
        node,
      }),
    );
  };

  public mountSignUp = (node: HTMLDivElement, props?: SignUpProps): void => {
    this.assertComponentsReady(this.#componentControls);
    void this.#componentControls.ensureMounted({ preloadHint: 'SignUp' }).then(controls =>
      controls.mountComponent({
        name: 'SignUp',
        appearanceKey: 'signUp',
        node,
        props,
      }),
    );
    this.telemetry?.record(eventPrebuiltComponentMounted('SignUp', props));
  };

  public unmountSignUp = (node: HTMLDivElement): void => {
    this.assertComponentsReady(this.#componentControls);
    void this.#componentControls.ensureMounted().then(controls =>
      controls.unmountComponent({
        node,
      }),
    );
  };

  public mountUserProfile = (node: HTMLDivElement, props?: UserProfileProps): void => {
    this.assertComponentsReady(this.#componentControls);
    if (noUserExists(this)) {
      if (this.#instanceType === 'development') {
        throw new ClerkRuntimeError(warnings.cannotRenderComponentWhenUserDoesNotExist, {
          code: 'cannot_render_user_missing',
        });
      }
      return;
    }
    void this.#componentControls.ensureMounted({ preloadHint: 'UserProfile' }).then(controls =>
      controls.mountComponent({
        name: 'UserProfile',
        appearanceKey: 'userProfile',
        node,
        props,
      }),
    );

    this.telemetry?.record(
      eventPrebuiltComponentMounted(
        'UserProfile',
        props,
        props?.customPages?.length || 0 > 0
          ? {
              customPages: true,
            }
          : undefined,
      ),
    );
  };

  public unmountUserProfile = (node: HTMLDivElement): void => {
    this.assertComponentsReady(this.#componentControls);
    void this.#componentControls.ensureMounted().then(controls =>
      controls.unmountComponent({
        node,
      }),
    );
  };

  public mountOrganizationProfile = (node: HTMLDivElement, props?: OrganizationProfileProps) => {
    this.assertComponentsReady(this.#componentControls);
    if (disabledOrganizationsFeature(this, this.environment)) {
      if (this.#instanceType === 'development') {
        throw new ClerkRuntimeError(warnings.cannotRenderAnyOrganizationComponent('OrganizationProfile'), {
          code: 'cannot_render_organizations_disabled',
        });
      }
      return;
    }
    const userExists = !noUserExists(this);
    if (noOrganizationExists(this) && userExists) {
      if (this.#instanceType === 'development') {
        throw new ClerkRuntimeError(warnings.cannotRenderComponentWhenOrgDoesNotExist, {
          code: 'cannot_render_organization_missing',
        });
      }
      return;
    }
    void this.#componentControls.ensureMounted({ preloadHint: 'OrganizationProfile' }).then(controls =>
      controls.mountComponent({
        name: 'OrganizationProfile',
        appearanceKey: 'userProfile',
        node,
        props,
      }),
    );

    this.telemetry?.record(eventPrebuiltComponentMounted('OrganizationProfile', props));
  };

  public unmountOrganizationProfile = (node: HTMLDivElement) => {
    this.assertComponentsReady(this.#componentControls);
    void this.#componentControls.ensureMounted().then(controls =>
      controls.unmountComponent({
        node,
      }),
    );
  };

  public mountCreateOrganization = (node: HTMLDivElement, props?: CreateOrganizationProps) => {
    this.assertComponentsReady(this.#componentControls);
    if (disabledOrganizationsFeature(this, this.environment)) {
      if (this.#instanceType === 'development') {
        throw new ClerkRuntimeError(warnings.cannotRenderAnyOrganizationComponent('CreateOrganization'), {
          code: 'cannot_render_organizations_disabled',
        });
      }
      return;
    }
    void this.#componentControls?.ensureMounted({ preloadHint: 'CreateOrganization' }).then(controls =>
      controls.mountComponent({
        name: 'CreateOrganization',
        appearanceKey: 'createOrganization',
        node,
        props,
      }),
    );

    this.telemetry?.record(eventPrebuiltComponentMounted('CreateOrganization', props));
  };

  public unmountCreateOrganization = (node: HTMLDivElement) => {
    this.assertComponentsReady(this.#componentControls);
    void this.#componentControls?.ensureMounted().then(controls =>
      controls.unmountComponent({
        node,
      }),
    );
  };

  public mountOrganizationSwitcher = (node: HTMLDivElement, props?: OrganizationSwitcherProps) => {
    this.assertComponentsReady(this.#componentControls);
    if (disabledOrganizationsFeature(this, this.environment)) {
      if (this.#instanceType === 'development') {
        throw new ClerkRuntimeError(warnings.cannotRenderAnyOrganizationComponent('OrganizationSwitcher'), {
          code: 'cannot_render_organizations_disabled',
        });
      }
      return;
    }
    void this.#componentControls?.ensureMounted({ preloadHint: 'OrganizationSwitcher' }).then(controls =>
      controls.mountComponent({
        name: 'OrganizationSwitcher',
        appearanceKey: 'organizationSwitcher',
        node,
        props,
      }),
    );

    this.telemetry?.record(eventPrebuiltComponentMounted('OrganizationSwitcher', props));
  };

  public unmountOrganizationSwitcher = (node: HTMLDivElement): void => {
    this.assertComponentsReady(this.#componentControls);
    void this.#componentControls?.ensureMounted().then(controls => controls.unmountComponent({ node }));
  };

  public __experimental_prefetchOrganizationSwitcher = () => {
    this.assertComponentsReady(this.#componentControls);
    void this.#componentControls
      ?.ensureMounted({ preloadHint: 'OrganizationSwitcher' })
      .then(controls => controls.prefetch('organizationSwitcher'));
  };

  public mountOrganizationList = (node: HTMLDivElement, props?: OrganizationListProps) => {
    this.assertComponentsReady(this.#componentControls);
    if (disabledOrganizationsFeature(this, this.environment)) {
      if (this.#instanceType === 'development') {
        throw new ClerkRuntimeError(warnings.cannotRenderAnyOrganizationComponent('OrganizationList'), {
          code: 'cannot_render_organizations_disabled',
        });
      }
      return;
    }
    void this.#componentControls?.ensureMounted({ preloadHint: 'OrganizationList' }).then(controls =>
      controls.mountComponent({
        name: 'OrganizationList',
        appearanceKey: 'organizationList',
        node,
        props,
      }),
    );

    this.telemetry?.record(eventPrebuiltComponentMounted('OrganizationList', props));
  };

  public unmountOrganizationList = (node: HTMLDivElement): void => {
    this.assertComponentsReady(this.#componentControls);
    void this.#componentControls?.ensureMounted().then(controls => controls.unmountComponent({ node }));
  };

  public mountUserButton = (node: HTMLDivElement, props?: UserButtonProps) => {
    this.assertComponentsReady(this.#componentControls);
    void this.#componentControls?.ensureMounted({ preloadHint: 'UserButton' }).then(controls =>
      controls.mountComponent({
        name: 'UserButton',
        appearanceKey: 'userButton',
        node,
        props,
      }),
    );

    this.telemetry?.record(
      eventPrebuiltComponentMounted('UserButton', props, {
        ...(props?.customMenuItems?.length || 0 > 0
          ? {
              customItems: true,
            }
          : undefined),

        ...(props?.__experimental_asStandalone
          ? {
              standalone: true,
            }
          : undefined),
      }),
    );
  };

  public unmountUserButton = (node: HTMLDivElement): void => {
    this.assertComponentsReady(this.#componentControls);
    void this.#componentControls?.ensureMounted().then(controls => controls.unmountComponent({ node }));
  };

  public mountWaitlist = (node: HTMLDivElement, props?: WaitlistProps) => {
    this.assertComponentsReady(this.#componentControls);
    void this.#componentControls?.ensureMounted({ preloadHint: 'Waitlist' }).then(controls =>
      controls.mountComponent({
        name: 'Waitlist',
        appearanceKey: 'waitlist',
        node,
        props,
      }),
    );

    this.telemetry?.record(eventPrebuiltComponentMounted('Waitlist', props));
  };

  public unmountWaitlist = (node: HTMLDivElement): void => {
    this.assertComponentsReady(this.#componentControls);
    void this.#componentControls?.ensureMounted().then(controls => controls.unmountComponent({ node }));
  };

  /**
   * `setActive` can be used to set the active session and/or organization.
   */
  public setActive = async ({ session, organization, beforeEmit, redirectUrl }: SetActiveParams): Promise<void> => {
    if (!this.client) {
      throw new Error('setActive is being called before the client is loaded. Wait for init.');
    }

    if (session === undefined && !this.session) {
      throw new Error(
        'setActive should either be called with a session param or there should be already an active session.',
      );
    }

    const onBeforeSetActive: SetActiveHook =
      typeof window !== 'undefined' && typeof window.__unstable__onBeforeSetActive === 'function'
        ? window.__unstable__onBeforeSetActive
        : noop;

    const onAfterSetActive: SetActiveHook =
      typeof window !== 'undefined' && typeof window.__unstable__onAfterSetActive === 'function'
        ? window.__unstable__onAfterSetActive
        : noop;

    if (typeof session === 'string') {
      session = (this.client.sessions.find(x => x.id === session) as SignedInSessionResource) || null;
    }

    let newSession = session === undefined ? this.session : session;

    // At this point, the `session` variable should contain either an `SignedInSessionResource`
    // ,`null` or `undefined`.
    // We now want to set the last active organization id on that session (if it exists).
    // However, if the `organization` parameter is not given (i.e. `undefined`), we want
    // to keep the organization id that the session had.
    const shouldSwitchOrganization = organization !== undefined;

    if (newSession && shouldSwitchOrganization) {
      const organizationIdOrSlug = typeof organization === 'string' ? organization : organization?.id;

      if (isOrganizationId(organizationIdOrSlug)) {
        newSession.lastActiveOrganizationId = organizationIdOrSlug || null;
      } else {
        const matchingOrganization = newSession.user.organizationMemberships.find(
          mem => mem.organization.slug === organizationIdOrSlug,
        );
        newSession.lastActiveOrganizationId = matchingOrganization?.organization.id || null;
      }
    }

    if (session?.lastActiveToken) {
      eventBus.dispatch(events.TokenUpdate, { token: session.lastActiveToken });
    }

    await onBeforeSetActive();

    //1. setLastActiveSession to passed user session (add a param).
    //   Note that this will also update the session's active organization
    //   id.
    if (inActiveBrowserTab() || !this.#options.standardBrowser) {
      await this.#touchCurrentSession(newSession);
      // reload session from updated client
      newSession = this.#getSessionFromClient(newSession?.id);
    }

    // getToken syncs __session and __client_uat to cookies using events.TokenUpdate dispatched event.
    const token = await newSession?.getToken();
    if (!token) {
      eventBus.dispatch(events.TokenUpdate, { token: null });
    }

    //2. If there's a beforeEmit, typically we're navigating.  Emit the session as
    //   undefined, then wait for beforeEmit to complete before emitting the new session.
    //   When undefined, neither SignedIn nor SignedOut renders, which avoids flickers or
    //   automatic reloading when reloading shouldn't be happening.
    const beforeUnloadTracker = this.#options.standardBrowser ? createBeforeUnloadTracker() : undefined;
    if (beforeEmit) {
      deprecated(
        'Clerk.setActive({beforeEmit})',
        'Use the `redirectUrl` property instead. Example `Clerk.setActive({redirectUrl:"/"})`',
      );
      beforeUnloadTracker?.startTracking();
      this.#setTransitiveState();
      await beforeEmit(newSession);
      beforeUnloadTracker?.stopTracking();
    }

    if (redirectUrl && !beforeEmit) {
      beforeUnloadTracker?.startTracking();
      this.#setTransitiveState();

      if (this.client.isEligibleForTouch()) {
        const absoluteRedirectUrl = new URL(redirectUrl, window.location.href);

        await this.navigate(this.buildUrlWithAuth(this.client.buildTouchUrl({ redirectUrl: absoluteRedirectUrl })));
      } else {
        await this.navigate(redirectUrl);
      }

      beforeUnloadTracker?.stopTracking();
    }

    //3. Check if hard reloading (onbeforeunload).  If not, set the user/session and emit
    if (beforeUnloadTracker?.isUnloading()) {
      return;
    }

    this.#setAccessors(newSession);

    this.#emit();
    await onAfterSetActive();
  };

  public addListener = (listener: ListenerCallback): UnsubscribeCallback => {
    listener = memoizeListenerCallback(listener);
    this.#listeners.push(listener);
    // emit right away
    if (this.client) {
      listener({
        client: this.client,
        session: this.session,
        user: this.user,
        organization: this.organization,
      });
    }

    const unsubscribe = () => {
      this.#listeners = this.#listeners.filter(l => l !== listener);
    };
    return unsubscribe;
  };

  public __internal_addNavigationListener = (listener: () => void): UnsubscribeCallback => {
    this.#navigationListeners.push(listener);
    const unsubscribe = () => {
      this.#navigationListeners = this.#navigationListeners.filter(l => l !== listener);
    };
    return unsubscribe;
  };

  public navigate = async (to: string | undefined, options?: NavigateOptions): Promise<unknown> => {
    if (!to || !inBrowser()) {
      return;
    }

    /**
     * Trigger all navigation listeners. In order for modal UI components to close.
     */
    setTimeout(() => {
      this.#emitNavigationListeners();
    }, 0);

    let toURL = new URL(to, window.location.href);

    if (!this.#allowedRedirectProtocols.includes(toURL.protocol)) {
      console.warn(
        `Clerk: "${toURL.protocol}" is not a valid protocol. Redirecting to "/" instead. If you think this is a mistake, please open an issue.`,
      );
      toURL = new URL('/', window.location.href);
    }

    const customNavigate =
      options?.replace && this.#options.routerReplace ? this.#options.routerReplace : this.#options.routerPush;

    if (this.#options.routerDebug) {
      console.log(`Clerk is navigating to: ${toURL}`);
    }

    // Custom protocol URLs have an origin value of 'null'. In many cases, this indicates deep-linking and we want to ensure the customNavigate function is used if available.
    if ((toURL.origin !== 'null' && toURL.origin !== window.location.origin) || !customNavigate) {
      windowNavigate(toURL);
      return;
    }

    const metadata = {
      ...(options?.metadata ? { __internal_metadata: options?.metadata } : {}),
      windowNavigate,
    };
    // React router only wants the path, search or hash portion.
    return await customNavigate(stripOrigin(toURL), metadata);
  };

  public buildUrlWithAuth(to: string): string {
    if (this.#instanceType === 'production') {
      return to;
    }

    const toURL = new URL(to, window.location.origin);

    if (toURL.origin === window.location.origin) {
      return toURL.href;
    }

    if (!this.#authService) {
      return toURL.href;
    }

    return this.#authService.decorateUrlWithDevBrowserToken(toURL).href;
  }

  public buildSignInUrl(options?: SignInRedirectOptions): string {
    return this.#buildUrl(
      'signInUrl',
      { ...options, redirectUrl: options?.redirectUrl || window.location.href },
      options?.initialValues,
    );
  }

  public buildSignUpUrl(options?: SignUpRedirectOptions): string {
    return this.#buildUrl(
      'signUpUrl',
      { ...options, redirectUrl: options?.redirectUrl || window.location.href },
      options?.initialValues,
    );
  }

  public buildUserProfileUrl(): string {
    if (!this.environment || !this.environment.displayConfig) {
      return '';
    }
    return this.buildUrlWithAuth(this.environment.displayConfig.userProfileUrl);
  }

  public buildHomeUrl(): string {
    if (!this.environment || !this.environment.displayConfig) {
      return '';
    }
    return this.buildUrlWithAuth(this.environment.displayConfig.homeUrl);
  }

  public buildAfterSignInUrl({ params }: { params?: URLSearchParams } = {}): string {
    return this.buildUrlWithAuth(new RedirectUrls(this.#options, {}, params).getAfterSignInUrl());
  }

  public buildAfterSignUpUrl({ params }: { params?: URLSearchParams } = {}): string {
    return this.buildUrlWithAuth(new RedirectUrls(this.#options, {}, params).getAfterSignUpUrl());
  }

  public buildAfterSignOutUrl(): string {
    if (!this.#options.afterSignOutUrl) {
      return '/';
    }

    return this.buildUrlWithAuth(this.#options.afterSignOutUrl);
  }

  public buildWaitlistUrl(options?: { initialValues?: Record<string, string> }): string {
    if (!this.environment || !this.environment.displayConfig) {
      return '';
    }
    const waitlistUrl = this.#options['waitlistUrl'] || this.environment.displayConfig.waitlistUrl;
    const initValues = new URLSearchParams(options?.initialValues || {});
    return buildURL({ base: waitlistUrl, hashSearchParams: [initValues] }, { stringify: true });
  }

  public buildAfterMultiSessionSingleSignOutUrl(): string {
    if (!this.#options.afterMultiSessionSingleSignOutUrl) {
      return this.buildUrlWithAuth(
        buildURL(
          {
            base: this.#options.signInUrl
              ? `${this.#options.signInUrl}/choose`
              : this.environment?.displayConfig.afterSignOutOneUrl,
          },
          { stringify: true },
        ),
      );
    }

    return this.buildUrlWithAuth(this.#options.afterMultiSessionSingleSignOutUrl);
  }

  public buildCreateOrganizationUrl(): string {
    if (!this.environment || !this.environment.displayConfig) {
      return '';
    }
    return this.buildUrlWithAuth(this.environment.displayConfig.createOrganizationUrl);
  }

  public buildOrganizationProfileUrl(): string {
    if (!this.environment || !this.environment.displayConfig) {
      return '';
    }
    return this.buildUrlWithAuth(this.environment.displayConfig.organizationProfileUrl);
  }

  #redirectToSatellite = async (): Promise<unknown> => {
    if (!inBrowser()) {
      return;
    }
    const searchParams = new URLSearchParams({
      [CLERK_SYNCED]: 'true',
    });

    const satelliteUrl = getClerkQueryParam(CLERK_SATELLITE_URL);
    if (!satelliteUrl || !isHttpOrHttps(satelliteUrl)) {
      clerkRedirectUrlIsMissingScheme();
    }

    const backToSatelliteUrl = buildURL(
      { base: getClerkQueryParam(CLERK_SATELLITE_URL) as string, searchParams },
      { stringify: true },
    );
    return this.navigate(this.buildUrlWithAuth(backToSatelliteUrl));
  };

  public redirectWithAuth = async (to: string): Promise<unknown> => {
    if (inBrowser()) {
      return this.navigate(this.buildUrlWithAuth(to));
    }
    return;
  };

  public redirectToSignIn = async (options?: SignInRedirectOptions): Promise<unknown> => {
    if (inBrowser()) {
      return this.navigate(this.buildSignInUrl(options));
    }
    return;
  };

  public redirectToSignUp = async (options?: SignUpRedirectOptions): Promise<unknown> => {
    if (inBrowser()) {
      return this.navigate(this.buildSignUpUrl(options));
    }
    return;
  };

  public redirectToUserProfile = async (): Promise<unknown> => {
    if (inBrowser()) {
      return this.navigate(this.buildUserProfileUrl());
    }
    return;
  };

  public redirectToCreateOrganization = async (): Promise<unknown> => {
    if (inBrowser()) {
      return this.navigate(this.buildCreateOrganizationUrl());
    }
    return;
  };

  public redirectToOrganizationProfile = async (): Promise<unknown> => {
    if (inBrowser()) {
      return this.navigate(this.buildOrganizationProfileUrl());
    }
    return;
  };

  public redirectToAfterSignIn = async (): Promise<unknown> => {
    if (inBrowser()) {
      return this.navigate(this.buildAfterSignInUrl());
    }
    return;
  };

  public redirectToAfterSignUp = async (): Promise<unknown> => {
    if (inBrowser()) {
      return this.navigate(this.buildAfterSignUpUrl());
    }
    return;
  };

  public redirectToAfterSignOut = async (): Promise<unknown> => {
    if (inBrowser()) {
      return this.navigate(this.buildAfterSignOutUrl());
    }
    return;
  };

  public redirectToWaitlist = async (): Promise<unknown> => {
    if (inBrowser()) {
      return this.navigate(this.buildWaitlistUrl());
    }
    return;
  };

  public handleEmailLinkVerification = async (
    params: HandleEmailLinkVerificationParams,
    customNavigate?: (to: string) => Promise<unknown>,
  ): Promise<unknown> => {
    if (!this.client) {
      return;
    }

    const verificationStatus = getClerkQueryParam('__clerk_status');
    if (verificationStatus === 'expired') {
      throw new EmailLinkError(EmailLinkErrorCodeStatus.Expired);
    } else if (verificationStatus === 'client_mismatch') {
      throw new EmailLinkError(EmailLinkErrorCodeStatus.ClientMismatch);
    } else if (verificationStatus !== 'verified') {
      throw new EmailLinkError(EmailLinkErrorCodeStatus.Failed);
    }

    const newSessionId = getClerkQueryParam('__clerk_created_session');
    const { signIn, signUp, sessions } = this.client;

    const shouldCompleteOnThisDevice = sessions.some(s => s.id === newSessionId);
    const shouldContinueOnThisDevice =
      signIn.status === 'needs_second_factor' || signUp.status === 'missing_requirements';

    const navigate = (to: string) =>
      customNavigate && typeof customNavigate === 'function' ? customNavigate(to) : this.navigate(to);

    const redirectContinue = params.redirectUrl ? () => navigate(params.redirectUrl as string) : noop;

    if (shouldCompleteOnThisDevice) {
      return this.setActive({
        session: newSessionId,
        redirectUrl: params.redirectUrlComplete,
      });
    } else if (shouldContinueOnThisDevice) {
      return redirectContinue();
    }

    if (typeof params.onVerifiedOnOtherDevice === 'function') {
      params.onVerifiedOnOtherDevice();
    }
    return null;
  };

  public handleGoogleOneTapCallback = async (
    signInOrUp: SignInResource | SignUpResource,
    params: HandleOAuthCallbackParams,
    customNavigate?: (to: string) => Promise<unknown>,
  ): Promise<unknown> => {
    if (!this.loaded || !this.environment || !this.client) {
      return;
    }
    const { signIn: _signIn, signUp: _signUp } = this.client;

    const signIn = 'identifier' in (signInOrUp || {}) ? (signInOrUp as SignInResource) : _signIn;
    const signUp = 'missingFields' in (signInOrUp || {}) ? (signInOrUp as SignUpResource) : _signUp;

    const navigate = (to: string) =>
      customNavigate && typeof customNavigate === 'function'
        ? customNavigate(this.buildUrlWithAuth(to))
        : this.navigate(this.buildUrlWithAuth(to));

    return this._handleRedirectCallback(params, {
      signUp,
      signIn,
      navigate,
    });
  };

  private _handleRedirectCallback = async (
    params: HandleOAuthCallbackParams,
    {
      signIn,
      signUp,
      navigate,
    }: {
      signIn: SignInResource;
      signUp: SignUpResource;
      navigate: (to: string) => Promise<unknown>;
    },
  ): Promise<unknown> => {
    if (!this.loaded || !this.environment || !this.client) {
      return;
    }

    const { displayConfig } = this.environment;
    const { firstFactorVerification } = signIn;
    const { externalAccount } = signUp.verifications;
    const su = {
      status: signUp.status,
      missingFields: signUp.missingFields,
      externalAccountStatus: externalAccount.status,
      externalAccountErrorCode: externalAccount.error?.code,
      externalAccountSessionId: externalAccount.error?.meta?.sessionId,
      sessionId: signUp.createdSessionId,
    };

    const si = {
      status: signIn.status,
      firstFactorVerificationStatus: firstFactorVerification.status,
      firstFactorVerificationErrorCode: firstFactorVerification.error?.code,
      firstFactorVerificationSessionId: firstFactorVerification.error?.meta?.sessionId,
      sessionId: signIn.createdSessionId,
    };

    const makeNavigate = (to: string) => () => navigate(to);

    const navigateToSignIn = makeNavigate(params.signInUrl || displayConfig.signInUrl);

    const navigateToSignUp = makeNavigate(params.signUpUrl || displayConfig.signUpUrl);

    const navigateToFactorOne = makeNavigate(
      params.firstFactorUrl ||
        buildURL({ base: displayConfig.signInUrl, hashPath: '/factor-one' }, { stringify: true }),
    );

    const navigateToFactorTwo = makeNavigate(
      params.secondFactorUrl ||
        buildURL({ base: displayConfig.signInUrl, hashPath: '/factor-two' }, { stringify: true }),
    );

    const navigateToResetPassword = makeNavigate(
      params.resetPasswordUrl ||
        buildURL({ base: displayConfig.signInUrl, hashPath: '/reset-password' }, { stringify: true }),
    );

    const redirectUrls = new RedirectUrls(this.#options, params);

    const navigateToContinueSignUp = makeNavigate(
      params.continueSignUpUrl ||
        buildURL(
          {
            base: displayConfig.signUpUrl,
            hashPath: '/continue',
          },
          { stringify: true },
        ),
    );

    const navigateToNextStepSignUp = ({ missingFields }: { missingFields: SignUpField[] }) => {
      if (missingFields.length) {
        return navigateToContinueSignUp();
      }

      return completeSignUpFlow({
        signUp,
        verifyEmailPath:
          params.verifyEmailAddressUrl ||
          buildURL(
            {
              base: displayConfig.signUpUrl,
              hashPath: '/verify-email-address',
            },
            { stringify: true },
          ),
        verifyPhonePath:
          params.verifyPhoneNumberUrl ||
          buildURL({ base: displayConfig.signUpUrl, hashPath: '/verify-phone-number' }, { stringify: true }),
        navigate,
      });
    };

    if (si.status === 'complete') {
      return this.setActive({
        session: si.sessionId,
        redirectUrl: redirectUrls.getAfterSignInUrl(),
      });
    }

    const userExistsButNeedsToSignIn =
      su.externalAccountStatus === 'transferable' && su.externalAccountErrorCode === 'external_account_exists';

    if (userExistsButNeedsToSignIn) {
      const res = await signIn.create({ transfer: true });
      switch (res.status) {
        case 'complete':
          return this.setActive({
            session: res.createdSessionId,
            redirectUrl: redirectUrls.getAfterSignInUrl(),
          });
        case 'needs_first_factor':
          return navigateToFactorOne();
        case 'needs_second_factor':
          return navigateToFactorTwo();
        case 'needs_new_password':
          return navigateToResetPassword();
        default:
          clerkOAuthCallbackDidNotCompleteSignInSignUp('sign in');
      }
    }

    const userLockedFromSignUp = su.externalAccountErrorCode === 'user_locked';
    const userLockedFromSignIn = si.firstFactorVerificationErrorCode === 'user_locked';

    if (userLockedFromSignUp) {
      return navigateToSignUp();
    }

    if (userLockedFromSignIn) {
      return navigateToSignIn();
    }

    const userHasUnverifiedEmail =
      si.status === 'needs_first_factor' && !signIn.supportedFirstFactors?.every(f => f.strategy === 'enterprise_sso');

    if (userHasUnverifiedEmail) {
      return navigateToFactorOne();
    }

    const userNeedsNewPassword = si.status === 'needs_new_password';

    if (userNeedsNewPassword) {
      return navigateToResetPassword();
    }

    const userNeedsToBeCreated = si.firstFactorVerificationStatus === 'transferable';

    if (userNeedsToBeCreated) {
      if (params.transferable === false) {
        return navigateToSignIn();
      }

      const res = await signUp.create({ transfer: true });
      switch (res.status) {
        case 'complete':
          return this.setActive({
            session: res.createdSessionId,
            redirectUrl: redirectUrls.getAfterSignUpUrl(),
          });
        case 'missing_requirements':
          return navigateToNextStepSignUp({ missingFields: res.missingFields });
        default:
          clerkOAuthCallbackDidNotCompleteSignInSignUp('sign in');
      }
    }

    if (su.status === 'complete') {
      return this.setActive({
        session: su.sessionId,
        redirectUrl: redirectUrls.getAfterSignUpUrl(),
      });
    }

    if (si.status === 'needs_second_factor') {
      return navigateToFactorTwo();
    }

    const suUserAlreadySignedIn =
      (su.externalAccountStatus === 'failed' || su.externalAccountStatus === 'unverified') &&
      su.externalAccountErrorCode === 'identifier_already_signed_in' &&
      su.externalAccountSessionId;

    const siUserAlreadySignedIn =
      si.firstFactorVerificationStatus === 'failed' &&
      si.firstFactorVerificationErrorCode === 'identifier_already_signed_in' &&
      si.firstFactorVerificationSessionId;

    const userAlreadySignedIn = suUserAlreadySignedIn || siUserAlreadySignedIn;
    if (userAlreadySignedIn) {
      const sessionId = si.firstFactorVerificationSessionId || su.externalAccountSessionId;
      if (sessionId) {
        return this.setActive({
          session: sessionId,
          redirectUrl: redirectUrls.getAfterSignInUrl(),
        });
      }
    }

    if (hasExternalAccountSignUpError(signUp)) {
      return navigateToSignUp();
    }

    if (su.externalAccountStatus === 'verified' && su.status === 'missing_requirements') {
      return navigateToNextStepSignUp({ missingFields: signUp.missingFields });
    }

    return navigateToSignIn();
  };

  public handleRedirectCallback = async (
    params: HandleOAuthCallbackParams = {},
    customNavigate?: (to: string) => Promise<unknown>,
  ): Promise<unknown> => {
    if (!this.loaded || !this.environment || !this.client) {
      return;
    }
    const { signIn, signUp } = this.client;

    const navigate = (to: string) =>
      customNavigate && typeof customNavigate === 'function' ? customNavigate(to) : this.navigate(to);

    return this._handleRedirectCallback(params, {
      signUp,
      signIn,
      navigate,
    });
  };

  // TODO: Deprecate this one, and mark it as internal. Is there actual benefit for external developers to use this ? Should they ever reach for it ?
  public handleUnauthenticated = async (opts = { broadcast: true }): Promise<unknown> => {
    if (!this.client || !this.session) {
      return;
    }
    try {
      const newClient = await Client.getOrCreateInstance().fetch();
      this.updateClient(newClient);
      if (this.session) {
        return;
      }
      if (opts.broadcast) {
        eventBus.dispatch(events.UserSignOut, null);
      }
      return this.setActive({ session: null });
    } catch (err) {
      // Handle the 403 Forbidden
      if (err.status === 403) {
        return this.setActive({ session: null });
      } else {
        throw err;
      }
    }
  };

  public authenticateWithGoogleOneTap = async (
    params: AuthenticateWithGoogleOneTapParams,
  ): Promise<SignInResource | SignUpResource> => {
    if (__BUILD_DISABLE_RHC__) {
      clerkUnsupportedEnvironmentWarning('Google One Tap');
      return this.client!.signIn; // TODO: Remove not null assertion
    }

    return this.client?.signIn
      .create({
        strategy: 'google_one_tap',
        token: params.token,
      })
      .catch(err => {
        if (isClerkAPIResponseError(err) && err.errors[0].code === 'external_account_not_found') {
          return this.client?.signUp.create({
            strategy: 'google_one_tap',
            token: params.token,
            legalAccepted: params.legalAccepted,
          });
        }
        throw err;
      }) as Promise<SignInResource | SignUpResource>;
  };

  public authenticateWithMetamask = async (props: AuthenticateWithMetamaskParams = {}): Promise<void> => {
    if (__BUILD_DISABLE_RHC__) {
      clerkUnsupportedEnvironmentWarning('Metamask');
      return;
    }

    await this.authenticateWithWeb3({
      ...props,
      strategy: 'web3_metamask_signature',
    });
  };

  public authenticateWithCoinbaseWallet = async (props: AuthenticateWithCoinbaseWalletParams = {}): Promise<void> => {
    if (__BUILD_DISABLE_RHC__) {
      clerkUnsupportedEnvironmentWarning('Coinbase Wallet');
      return;
    }

    await this.authenticateWithWeb3({
      ...props,
      strategy: 'web3_coinbase_wallet_signature',
    });
  };

  public authenticateWithOKXWallet = async (props: AuthenticateWithOKXWalletParams = {}): Promise<void> => {
    if (__BUILD_DISABLE_RHC__) {
      clerkUnsupportedEnvironmentWarning('OKX Wallet');
      return;
    }

    await this.authenticateWithWeb3({
      ...props,
      strategy: 'web3_okx_wallet_signature',
    });
  };

  public authenticateWithWeb3 = async ({
    redirectUrl,
    signUpContinueUrl,
    customNavigate,
    unsafeMetadata,
    strategy,
    legalAccepted,
  }: ClerkAuthenticateWithWeb3Params): Promise<void> => {
    if (__BUILD_DISABLE_RHC__) {
      clerkUnsupportedEnvironmentWarning('Web3');
      return;
    }

    if (!this.client || !this.environment) {
      return;
    }
    const provider = strategy.replace('web3_', '').replace('_signature', '') as Web3Provider;
    const identifier = await getWeb3Identifier({ provider });
    const generateSignature =
      provider === 'metamask'
        ? generateSignatureWithMetamask
        : provider === 'coinbase_wallet'
          ? generateSignatureWithCoinbaseWallet
          : generateSignatureWithOKXWallet;

    const navigate = (to: string) =>
      customNavigate && typeof customNavigate === 'function' ? customNavigate(to) : this.navigate(to);

    let signInOrSignUp: SignInResource | SignUpResource;
    try {
      signInOrSignUp = await this.client.signIn.authenticateWithWeb3({
        identifier,
        generateSignature,
        strategy,
      });
    } catch (err) {
      if (isError(err, ERROR_CODES.FORM_IDENTIFIER_NOT_FOUND)) {
        signInOrSignUp = await this.client.signUp.authenticateWithWeb3({
          identifier,
          generateSignature,
          unsafeMetadata,
          strategy,
          legalAccepted,
        });

        if (
          signUpContinueUrl &&
          signInOrSignUp.status === 'missing_requirements' &&
          signInOrSignUp.verifications.web3Wallet.status === 'verified'
        ) {
          await navigate(signUpContinueUrl);
        }
      } else {
        throw err;
      }
    }

    if (signInOrSignUp.createdSessionId) {
      await this.setActive({
        session: signInOrSignUp.createdSessionId,
        redirectUrl,
      });
    }
  };

  public createOrganization = async ({ name, slug }: CreateOrganizationParams): Promise<OrganizationResource> => {
    return Organization.create({ name, slug });
  };

  public getOrganization = async (organizationId: string): Promise<OrganizationResource> =>
    Organization.get(organizationId);

  public joinWaitlist = async ({ emailAddress }: JoinWaitlistParams): Promise<WaitlistResource> =>
    Waitlist.join({ emailAddress });

  public updateEnvironment(environment: EnvironmentResource): asserts this is { environment: EnvironmentResource } {
    this.environment = environment;
  }

  __internal_setCountry = (country: string | null) => {
    if (!this.__internal_country) {
      this.__internal_country = country;
    }
  };

  get __internal_last_error(): ClerkAPIError | null {
    const value = this.internal_last_error;
    this.internal_last_error = null;
    return value;
  }

  set __internal_last_error(value: ClerkAPIError | null) {
    this.internal_last_error = value;
  }

  updateClient = (newClient: ClientResource): void => {
    if (!this.client) {
      // This is the first time client is being
      // set, so we also need to set session
      const session = this.#options.selectInitialSession
        ? this.#options.selectInitialSession(newClient)
        : this.#defaultSession(newClient);
      this.#setAccessors(session);
    }
    this.client = newClient;

    if (this.session) {
      const session = this.#getSessionFromClient(this.session.id);

      // Note: this might set this.session to null
      this.#setAccessors(session);

      // A client response contains its associated sessions, along with a fresh token, so we dispatch a token update event.
      eventBus.dispatch(events.TokenUpdate, { token: this.session?.lastActiveToken });
    }

    this.#emit();
  };

  get __unstable__environment(): EnvironmentResource | null | undefined {
    return this.environment;
  }

  // TODO: Fix this properly
  // eslint-disable-next-line @typescript-eslint/require-await
  __unstable__setEnvironment = async (env: EnvironmentJSON) => {
    this.environment = new Environment(env);

    if (Clerk.mountComponentRenderer) {
      this.#componentControls = Clerk.mountComponentRenderer(this, this.environment, this.#options);
    }
  };

  __unstable__onBeforeRequest = (callback: FapiRequestCallback<any>): void => {
    this.#fapiClient.onBeforeRequest(callback);
  };

  __unstable__onAfterResponse = (callback: FapiRequestCallback<any>): void => {
    this.#fapiClient.onAfterResponse(callback);
  };

  __unstable__updateProps = (_props: any) => {
    // We need to re-init the options here in order to keep the options passed to ClerkProvider
    // in sync with the state of clerk-js. If we don't init the options here again, the following scenario is possible:
    // 1. User renders <ClerkProvider propA={undefined} propB={1} />
    // 2. clerk-js initializes propA with a default value
    // 3. The customer update propB independently of propA and window.Clerk.updateProps is called
    // 4. If we don't merge the new props with the current options, propA will be reset to undefined
    const props = {
      ..._props,
      options: this.#initOptions({ ...this.#options, ..._props.options }),
    };
    return this.#componentControls?.ensureMounted().then(controls => controls.updateProps(props));
  };

  __internal_navigateWithError(to: string, err: ClerkAPIError) {
    this.__internal_last_error = err;
    return this.navigate(to);
  }

  #buildSyncUrlForDevelopmentInstances = (): string => {
    const searchParams = new URLSearchParams({
      [CLERK_SATELLITE_URL]: window.location.href,
    });
    return buildURL({ base: this.#options.signInUrl, searchParams }, { stringify: true });
  };

  #buildSyncUrlForProductionInstances = (): string => {
    let primarySyncUrl;

    if (this.proxyUrl) {
      const proxy = new URL(this.proxyUrl);
      primarySyncUrl = new URL(`${proxy.pathname}/v1/client/sync`, proxy.origin);
    } else if (this.domain) {
      primarySyncUrl = new URL(`/v1/client/sync`, `https://${this.domain}`);
    }

    primarySyncUrl?.searchParams.append('redirect_url', window.location.href);

    return primarySyncUrl?.toString() || '';
  };

  #shouldSyncWithPrimary = (): boolean => {
    if (getClerkQueryParam(CLERK_SYNCED) === 'true') {
      return false;
    }

    if (!this.isSatellite) {
      return false;
    }

    return !!this.#authService?.isSignedOut();
  };

  #shouldRedirectToSatellite = (): boolean => {
    if (this.#instanceType === 'production') {
      return false;
    }

    if (this.isSatellite) {
      return false;
    }

    const satelliteUrl = getClerkQueryParam(CLERK_SATELLITE_URL);
    return !!satelliteUrl;
  };

  #syncWithPrimary = async () => {
    if (this.instanceType === 'development') {
      await this.navigate(this.#buildSyncUrlForDevelopmentInstances());
    } else if (this.instanceType === 'production') {
      await this.navigate(this.#buildSyncUrlForProductionInstances());
    }
  };

  #assertSignInFormatAndOrigin = (_signInUrl: string, origin: string) => {
    let signInUrl: URL;
    try {
      signInUrl = new URL(_signInUrl);
    } catch {
      clerkInvalidSignInUrlFormat();
    }

    if (signInUrl.origin === origin) {
      clerkInvalidSignInUrlOrigin();
    }
  };

  #validateMultiDomainOptions = () => {
    if (!this.isSatellite) {
      return;
    }

    if (this.#instanceType === 'development' && !this.#options.signInUrl) {
      clerkMissingSignInUrlAsSatellite();
    }

    if (!this.proxyUrl && !this.domain) {
      clerkMissingProxyUrlAndDomain();
    }

    if (this.#options.signInUrl) {
      this.#assertSignInFormatAndOrigin(this.#options.signInUrl, window.location.origin);
    }
  };

  #loadInStandardBrowser = async (): Promise<boolean> => {
    /**
     * 0. Init auth service and setup dev browser
     * This is not needed for production instances hence the .clear()
     * At this point we have already attempted to pre-populate devBrowser with a fresh JWT, if Step 2 was successful this will not be overwritten.
     * For multi-domain we want to avoid retrieving a fresh JWT from FAPI, and we need to get the token as a result of multi-domain session syncing.
     */
    this.#authService = await AuthCookieService.create(this, this.#fapiClient, this.#instanceType!);

    /**
     * 1. Multi-domain SSO handling
     * If needed the app will attempt to sync with another app hosted in a different domain in order to acquire a session
     * - for development instances it populates dev browser JWT and `devBrowserHandler.setup()` should not have run.
     */
    this.#validateMultiDomainOptions();
    if (this.#shouldSyncWithPrimary()) {
      await this.#syncWithPrimary();
      // ClerkJS is not considered loaded during the sync/link process with the primary domain
      return false;
    }

    /**
     * 3. If the app is considered a primary domain and is in the middle of the sync/link flow, interact the loading of Clerk and redirect back to the satellite app
     * Initially step 2 and 4 were considered one but for step 2 we need devBrowserHandler.setup() to not have run and step 4 requires a valid dev browser JWT
     */
    if (this.#shouldRedirectToSatellite()) {
      await this.#redirectToSatellite();
      return false;
    }

    /**
     * 4. Continue with clerk-js setup.
     * - Fetch & update environment
     * - Fetch & update client
     * - Mount components
     */
    this.#pageLifecycle = createPageLifecycle();

    this.#broadcastChannel = new LocalStorageBroadcastChannel('clerk');
    this.#setupBrowserListeners();

    const isInAccountsHostedPages = isDevAccountPortalOrigin(window?.location.hostname);
    const shouldTouchEnv = this.#instanceType === 'development' && !isInAccountsHostedPages;

    let retries = 0;
    while (retries < 2) {
      retries++;

      try {
        const initEnvironmentPromise = Environment.getInstance()
          .fetch({ touch: shouldTouchEnv })
          .then(res => {
            this.updateEnvironment(res);
          });

        const initClient = () => {
          return Client.getOrCreateInstance()
            .fetch()
            .then(res => this.updateClient(res));
        };

        const initComponents = () => {
          if (Clerk.mountComponentRenderer && !this.#componentControls) {
            this.#componentControls = Clerk.mountComponentRenderer(
              this,
              this.environment as Environment,
              this.#options,
            );
          }
        };

        await Promise.all([initEnvironmentPromise, initClient()]).catch(async e => {
          // limit the changes for this specific error for now
          if (isClerkAPIResponseError(e) && e.errors[0].code === 'requires_captcha') {
            await initEnvironmentPromise;
            initComponents();
            await initClient();
          } else {
            throw e;
          }
        });

        this.#authService?.setClientUatCookieForDevelopmentInstances();

        if (await this.#redirectFAPIInitiatedFlow()) {
          return false;
        }

        initComponents();

        break;
      } catch (err) {
        if (isError(err, 'dev_browser_unauthenticated')) {
          await this.#authService.handleUnauthenticatedDevBrowser();
        } else if (!isValidBrowserOnline()) {
          console.warn(err);
          return false;
        } else {
          throw err;
        }
      }

      if (retries >= 2) {
        clerkErrorInitFailed();
      }
    }

    this.#captchaHeartbeat = new CaptchaHeartbeat(this);
    void this.#captchaHeartbeat.start();
    this.#clearClerkQueryParams();
    this.#handleImpersonationFab();
    this.#handleKeylessPrompt();
    return true;
  };

  private shouldFallbackToCachedResources = (): boolean => {
    return !!this.__internal_getCachedResources;
  };

  #loadInNonStandardBrowser = async (): Promise<boolean> => {
    let environment: Environment, client: Client;
    const fetchMaxTries = this.shouldFallbackToCachedResources() ? 1 : undefined;
    try {
      [environment, client] = await Promise.all([
        Environment.getInstance().fetch({ touch: false, fetchMaxTries }),
        Client.getOrCreateInstance().fetch({ fetchMaxTries }),
      ]);
    } catch (err) {
      if (isClerkRuntimeError(err) && err.code === 'network_error' && this.shouldFallbackToCachedResources()) {
        const cachedResources = await this.__internal_getCachedResources?.();
        environment = new Environment(cachedResources?.environment);
        Client.clearInstance();
        client = Client.getOrCreateInstance(cachedResources?.client);
      } else {
        throw err;
      }
    }

    this.updateClient(client);
    this.updateEnvironment(environment);

    // TODO: Add an auth service also for non standard browsers that will poll for the __session JWT but won't use cookies

    if (Clerk.mountComponentRenderer) {
      this.#componentControls = Clerk.mountComponentRenderer(this, this.environment, this.#options);
    }

    return true;
  };

  // This is used by @clerk/clerk-expo
  __internal_reloadInitialResources = async (): Promise<void> => {
    const [environment, client] = await Promise.all([
      Environment.getInstance().fetch({ touch: false, fetchMaxTries: 1 }),
      Client.getOrCreateInstance().fetch({ fetchMaxTries: 1 }),
    ]);

    this.updateClient(client);
    this.updateEnvironment(environment);

    this.#emit();
  };

  #defaultSession = (client: ClientResource): SignedInSessionResource | null => {
    if (client.lastActiveSessionId) {
      const currentSession = client.signedInSessions.find(s => s.id === client.lastActiveSessionId);
      if (currentSession) {
        return currentSession;
      }
    }
    const session = client.signedInSessions[0];
    return session || null;
  };

  #setupBrowserListeners = (): void => {
    if (!inClientSide()) {
      return;
    }

    this.#pageLifecycle?.onPageFocus(() => {
      if (!this.session) {
        return;
      }

      const performTouch = () => {
        if (this.#touchThrottledUntil > Date.now()) {
          return;
        }
        this.#touchThrottledUntil = Date.now() + 5_000;

        return this.#touchCurrentSession(this.session);
      };

      this.#sessionTouchOfflineScheduler.schedule(performTouch);
    });

    /**
     * Background tabs get notified of a signout event from active tab.
     */
    this.#broadcastChannel?.addEventListener('message', ({ data }) => {
      if (data.type === 'signout') {
        void this.handleUnauthenticated({ broadcast: false });
      }
    });

    /**
     * Allow resources within the singleton to notify other tabs about a signout event (scoped to a single tab)
     */
    eventBus.on(events.UserSignOut, () => {
      this.#broadcastChannel?.postMessage({ type: 'signout' });
    });
  };

  // TODO: Be more conservative about touches. Throttle, don't touch when only one user, etc
  #touchCurrentSession = async (session?: SignedInSessionResource | null): Promise<void> => {
    if (!session || !this.#options.touchSession) {
      return Promise.resolve();
    }

    await session.touch().catch(e => {
      if (is4xxError(e)) {
        void this.handleUnauthenticated();
      }
    });
  };

  #emit = (): void => {
    if (this.client) {
      for (const listener of this.#listeners) {
        listener({
          client: this.client,
          session: this.session,
          user: this.user,
          organization: this.organization,
        });
      }
    }
  };

  #emitNavigationListeners = (): void => {
    for (const listener of this.#navigationListeners) {
      listener();
    }
  };

  #setTransitiveState = () => {
    this.session = undefined;
    this.organization = undefined;
    this.user = undefined;
    this.#emit();
  };

  #getLastActiveOrganizationFromSession = () => {
    const orgMemberships = this.session?.user.organizationMemberships || [];
    return (
      orgMemberships.map(om => om.organization).find(org => org.id === this.session?.lastActiveOrganizationId) || null
    );
  };

  #setAccessors = (session?: SignedInSessionResource | null) => {
    this.session = session || null;
    this.organization = this.#getLastActiveOrganizationFromSession();
    this.user = this.session ? this.session.user : null;
  };

  #getSessionFromClient = (sessionId: string | undefined): SignedInSessionResource | null => {
    return this.client?.signedInSessions.find(x => x.id === sessionId) || null;
  };

  #handleImpersonationFab = () => {
    this.addListener(({ session }) => {
      const isImpersonating = !!session?.actor;
      if (isImpersonating) {
        void this.#componentControls?.ensureMounted().then(controls => controls.mountImpersonationFab());
      }
    });
  };

  #handleKeylessPrompt = () => {
    if (this.#options.__internal_keyless_claimKeylessApplicationUrl) {
      void this.#componentControls?.ensureMounted().then(controls => {
        // TODO(@pantelis): Investigate if this resets existing props
        controls.updateProps({
          options: {
            __internal_keyless_claimKeylessApplicationUrl: this.#options.__internal_keyless_claimKeylessApplicationUrl,
            __internal_keyless_copyInstanceKeysUrl: this.#options.__internal_keyless_copyInstanceKeysUrl,
            __internal_keyless_dismissPrompt: this.#options.__internal_keyless_dismissPrompt,
          },
        });
      });
    }
  };

  #buildUrl = (
    key: 'signInUrl' | 'signUpUrl',
    options: RedirectOptions,
    _initValues?: Record<string, string>,
  ): string => {
    if (!key || !this.loaded || !this.environment || !this.environment.displayConfig) {
      return '';
    }

    let signInOrUpUrl = this.#options[key] || this.environment.displayConfig[key];
    if (this.#isCombinedSignInOrUpFlow()) {
      // eslint-disable-next-line @typescript-eslint/no-non-null-assertion -- The isCombinedSignInOrUpFlow() function checks for the existence of signInUrl
      signInOrUpUrl = this.#options.signInUrl!;
    }
    const redirectUrls = new RedirectUrls(this.#options, options).toSearchParams();
    const initValues = new URLSearchParams(_initValues || {});
    const url = buildURL(
      {
        base: signInOrUpUrl,
        hashPath: this.#isCombinedSignInOrUpFlow() && key === 'signUpUrl' ? '/create' : '',
        hashSearchParams: [initValues, redirectUrls],
      },
      { stringify: true },
    );
    return this.buildUrlWithAuth(url);
  };

  assertComponentsReady(controls: unknown): asserts controls is ReturnType<MountComponentRenderer> {
    if (!Clerk.mountComponentRenderer) {
      throw new Error('ClerkJS was loaded without UI components.');
    }
    if (!controls) {
      throw new Error('ClerkJS components are not ready yet.');
    }
  }

  #redirectFAPIInitiatedFlow = async (): Promise<boolean> => {
    const redirectUrl = new URLSearchParams(window.location.search).get('redirect_url');
    const isProdInstance = this.instanceType === 'production';
    const shouldRedirect = redirectUrl !== null && isRedirectForFAPIInitiatedFlow(this.frontendApi, redirectUrl);

    if (isProdInstance || !shouldRedirect) {
      return false;
    }

    const userSignedIn = this.session;
    const signInUrl = this.#options.signInUrl || this.environment?.displayConfig.signInUrl;
    const referrerIsSignInUrl = signInUrl && window.location.href.startsWith(signInUrl);
    const signUpUrl = this.#options.signUpUrl || this.environment?.displayConfig.signUpUrl;
    const referrerIsSignUpUrl = signUpUrl && window.location.href.startsWith(signUpUrl);

    // don't redirect if user is not signed in and referrer is sign in/up url
    if (requiresUserInput(redirectUrl) && !userSignedIn && (referrerIsSignInUrl || referrerIsSignUpUrl)) {
      return false;
    }

    await this.navigate(this.buildUrlWithAuth(redirectUrl));
    return true;
  };

  #initOptions = (options?: ClerkOptions): ClerkOptions => {
    return {
      ...defaultOptions,
      ...options,
      allowedRedirectOrigins: createAllowedRedirectOrigins(
        options?.allowedRedirectOrigins,
        this.frontendApi,
        this.instanceType,
      ),
    };
  };

  /**
   * The handshake payload is transported in the URL in development. In cases where FAPI is returning the handshake payload, but Clerk is being used in a client-only application,
   * we remove the handshake associated parameters as they are not necessary.
   */
  #clearClerkQueryParams = () => {
    try {
      removeClerkQueryParam(CLERK_SYNCED);
      // @nikos: we're looking into dropping this param completely
      // in the meantime, we're removing it here to keep the URL clean
      removeClerkQueryParam(CLERK_SUFFIXED_COOKIES);
      removeClerkQueryParam('__clerk_handshake');
      removeClerkQueryParam('__clerk_help');
    } catch {
      // ignore
    }
  };

  get #allowedRedirectProtocols() {
    let allowedProtocols = ALLOWED_PROTOCOLS;

    if (this.#options.allowedRedirectProtocols) {
      allowedProtocols = allowedProtocols.concat(this.#options.allowedRedirectProtocols);
    }

    return allowedProtocols;
  }
}<|MERGE_RESOLUTION|>--- conflicted
+++ resolved
@@ -392,20 +392,13 @@
     const executeSignOut = async () => {
       const beforeUnloadTracker = this.#options.standardBrowser ? createBeforeUnloadTracker() : undefined;
 
-      this.#broadcastSignOutEvent();
-      eventBus.dispatch(events.TokenUpdate, { token: null });
-
-<<<<<<< HEAD
-      this.#setTransitiveState();
-
-      beforeUnloadTracker?.startTracking();
-=======
-    const handleSetActive = () => {
-      const signOutCallback = typeof callbackOrOptions === 'function' ? callbackOrOptions : undefined;
-
       // Notify other tabs that user is signing out.
       eventBus.dispatch(events.UserSignOut, null);
->>>>>>> 14c1bfae
+      eventBus.dispatch(events.TokenUpdate, { token: null });
+
+      this.#setTransitiveState();
+
+      beforeUnloadTracker?.startTracking();
       if (signOutCallback) {
         await signOutCallback();
       } else {
