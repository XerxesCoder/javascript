--- conflicted
+++ resolved
@@ -3,7 +3,6 @@
 import { is4xxError } from '@clerk/shared/error';
 import type {
   __experimental_SessionVerificationJSON,
-  __experimental_SessionVerificationMaxAge,
   __experimental_SessionVerificationResource,
   __experimental_SessionVerifyAttemptFirstFactorParams,
   __experimental_SessionVerifyAttemptSecondFactorParams,
@@ -30,15 +29,6 @@
 import { BaseResource, PublicUserData, Token, User } from './internal';
 import { SessionVerification } from './SessionVerification';
 
-const stringsToNumbers: { [key in '1m' | __experimental_SessionVerificationMaxAge]: number } = {
-  '1m': 1,
-  'A1.10min': 10,
-  'A2.1hr': 60,
-  'A3.4hr': 240, //4 * 60,
-  'A4.1day': 1440, //24 * 60,
-  'A5.1wk': 10080, //7 * 24 * 60,
-};
-
 export class Session extends BaseResource implements SessionResource {
   pathRoot = '/client/sessions';
 
@@ -99,52 +89,6 @@
   };
 
   checkAuthorization: CheckAuthorization = params => {
-<<<<<<< HEAD
-    let orgAuthorization = null;
-    let stepUpAuthorization = null;
-    if (!this.user) {
-      return false;
-    }
-
-    if (params.role || params.permission) {
-      const orgMemberships = this.user.organizationMemberships || [];
-      const activeMembership = orgMemberships.find(mem => mem.organization.id === this.lastActiveOrganizationId);
-
-      const activeOrganizationPermissions = activeMembership?.permissions;
-      const activeOrganizationRole = activeMembership?.role;
-
-      const missingOrgs = !activeMembership;
-
-      if (params.permission && !missingOrgs) {
-        orgAuthorization = activeOrganizationPermissions!.includes(params.permission);
-      }
-
-      if (params.role && !missingOrgs) {
-        orgAuthorization = activeOrganizationRole === params.role;
-      }
-    }
-
-    if (params.__experimental_assurance && this.__experimental_factorVerificationAge) {
-      const hasValidFactorOne =
-        this.__experimental_factorVerificationAge[0] !== null
-          ? stringsToNumbers[params.__experimental_assurance.maxAge] > this.__experimental_factorVerificationAge[0]
-          : false;
-      const hasValidFactorTwo =
-        this.__experimental_factorVerificationAge[1] !== null
-          ? stringsToNumbers[params.__experimental_assurance.maxAge] > this.__experimental_factorVerificationAge[1]
-          : false;
-
-      if (params.__experimental_assurance.level === 'L1.firstFactor') {
-        stepUpAuthorization = hasValidFactorOne;
-      } else if (params.__experimental_assurance.level === 'L2.secondFactor') {
-        stepUpAuthorization = hasValidFactorTwo;
-      } else {
-        stepUpAuthorization = hasValidFactorOne && hasValidFactorTwo;
-      }
-    }
-
-    return [orgAuthorization, stepUpAuthorization].filter(Boolean).some(a => a === true);
-=======
     const orgMemberships = this.user?.organizationMemberships || [];
     const activeMembership = orgMemberships.find(mem => mem.organization.id === this.lastActiveOrganizationId);
     return createCheckAuthorization({
@@ -154,7 +98,6 @@
       orgRole: activeMembership?.role,
       orgPermissions: activeMembership?.permissions,
     })(params);
->>>>>>> 4a9f6d8e
   };
 
   #hydrateCache = (token: TokenResource | null) => {
@@ -198,8 +141,6 @@
   __experimental_prepareFirstFactorVerification = async (
     factor: __experimental_SessionVerifyPrepareFirstFactorParams,
   ): Promise<__experimental_SessionVerificationResource> => {
-    // const searchParams = new URLSearchParams();
-    // searchParams.append('_clerk_session_id', this.id);
     let config;
     switch (factor.strategy) {
       case 'email_code':
@@ -223,7 +164,6 @@
           ...config,
           strategy: factor.strategy,
         } as any,
-        // search: searchParams,
       })
     )?.response as unknown as __experimental_SessionVerificationJSON;
 
