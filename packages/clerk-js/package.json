--- conflicted
+++ resolved
@@ -38,17 +38,10 @@
     "test:coverage": "jest --collectCoverage"
   },
   "dependencies": {
-<<<<<<< HEAD
-    "@clerk/shared": "^0.5.0",
-    "@clerk/types": "^3.15.0",
+    "@clerk/shared": "^0.5.1",
+    "@clerk/types": "^3.15.1",
     "@emotion/cache": "^11.10.5",
     "@emotion/react": "^11.10.5",
-=======
-    "@clerk/shared": "^0.5.1",
-    "@clerk/types": "^3.15.1",
-    "@emotion/cache": "^11.7.1",
-    "@emotion/react": "^11.9.0",
->>>>>>> 2abac5bd
     "@floating-ui/react-dom-interactions": "^0.6.3",
     "@popperjs/core": "^2.4.4",
     "browser-tabs-lock": "^1.2.15",
