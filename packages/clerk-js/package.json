--- conflicted
+++ resolved
@@ -50,16 +50,10 @@
   },
   "browserslist": "last 2 versions, ios_saf > 12, Safari > 12, > 1%, not dead, not ie > 0",
   "dependencies": {
-<<<<<<< HEAD
-    "@clerk/localizations": "3.1.0",
-    "@clerk/shared": "2.8.4",
-    "@clerk/types": "4.23.0",
-    "@clerk/ui": "0.1.9",
-=======
     "@clerk/localizations": "3.1.1",
     "@clerk/shared": "2.8.5",
     "@clerk/types": "4.24.0",
->>>>>>> fb932e5c
+    "@clerk/ui": "0.1.9",
     "@coinbase/wallet-sdk": "4.0.4",
     "@emotion/cache": "11.11.0",
     "@emotion/react": "11.11.1",
