--- conflicted
+++ resolved
@@ -35,9 +35,6 @@
 export * from './logger';
 export { createWorkerTimers } from './workerTimers';
 export { DEV_BROWSER_JWT_KEY, extractDevBrowserJWTFromURL, setDevBrowserJWTInURL } from './devBrowser';
-<<<<<<< HEAD
 export { fastDeepMergeAndKeep, fastDeepMergeAndReplace } from './utils/fastDeepMerge';
 export { getEnvVariable } from './getEnvVariable';
-=======
-export * from './pathMatcher';
->>>>>>> 72338252
+export * from './pathMatcher';