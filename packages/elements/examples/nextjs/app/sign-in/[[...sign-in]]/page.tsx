--- conflicted
+++ resolved
@@ -1,20 +1,7 @@
 'use client';
 
 import { GlobalError, Submit } from '@clerk/elements';
-<<<<<<< HEAD
-import {
-  Root as SignIn,
-  SignInContinue,
-  SignInFactorOne,
-  SignInFactorTwo,
-  SignInLoading,
-  SignInSocialProvider,
-  SignInStart,
-  SignInStrategy,
-} from '@clerk/elements/sign-in';
-=======
 import * as SignIn from '@clerk/elements/sign-in';
->>>>>>> 7e9c51bd
 
 import { H1, H2, H3, HR as Hr, P } from '@/components/design';
 import { CustomField, CustomSubmit } from '@/components/form';
