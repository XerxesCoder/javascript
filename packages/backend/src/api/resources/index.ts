--- conflicted
+++ resolved
@@ -31,11 +31,8 @@
 export * from './MachineToken';
 export * from './JwtTemplate';
 export * from './OauthAccessToken';
-<<<<<<< HEAD
 export * from './OauthApplicationToken';
-=======
 export * from './OAuthApplication';
->>>>>>> 59284dc9
 export * from './Organization';
 export * from './OrganizationInvitation';
 export * from './OrganizationMembership';
