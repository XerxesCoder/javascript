import type {
  AllowlistIdentifierType,
  BlocklistIdentifierType,
  InvitationStatus,
  OrganizationDomainVerificationStatus,
  OrganizationDomainVerificationStrategy,
  OrganizationEnrollmentMode,
  OrganizationInvitationStatus,
  OrganizationMembershipRole,
  SignInStatus,
  SignUpStatus,
} from './Enums';

export const ObjectType = {
  AccountlessApplication: 'accountless_application',
  AllowlistIdentifier: 'allowlist_identifier',
<<<<<<< HEAD
  ApiKey: 'api_key',
=======
  BlocklistIdentifier: 'blocklist_identifier',
>>>>>>> 01f501d5
  Client: 'client',
  Cookies: 'cookies',
  Email: 'email',
  EmailAddress: 'email_address',
  ExternalAccount: 'external_account',
  FacebookAccount: 'facebook_account',
  GoogleAccount: 'google_account',
  Invitation: 'invitation',
<<<<<<< HEAD
  MachineToken: 'machine_token',
=======
  JwtTemplate: 'jwt_template',
>>>>>>> 01f501d5
  OauthAccessToken: 'oauth_access_token',
  OauthApplicationToken: 'oauth_application_token', // TODO: This has the oauth_access_token url as well
  Organization: 'organization',
  OrganizationDomain: 'organization_domain',
  OrganizationInvitation: 'organization_invitation',
  OrganizationMembership: 'organization_membership',
  PhoneNumber: 'phone_number',
  ProxyCheck: 'proxy_check',
  RedirectUrl: 'redirect_url',
  SamlAccount: 'saml_account',
  Session: 'session',
  SignInAttempt: 'sign_in_attempt',
  SignInToken: 'sign_in_token',
  SignUpAttempt: 'sign_up_attempt',
  SmsMessage: 'sms_message',
  User: 'user',
  WaitlistEntry: 'waitlist_entry',
  Web3Wallet: 'web3_wallet',
  Token: 'token',
  TotalCount: 'total_count',
  TestingToken: 'testing_token',
  Role: 'role',
  Permission: 'permission',
} as const;

export type ObjectType = (typeof ObjectType)[keyof typeof ObjectType];

export interface ClerkResourceJSON {
  object: ObjectType;
  id: string;
}

export interface CookiesJSON {
  object: typeof ObjectType.Cookies;
  cookies: string[];
}

export interface TokenJSON {
  object: typeof ObjectType.Token;
  jwt: string;
}

export interface AccountlessApplicationJSON extends ClerkResourceJSON {
  object: typeof ObjectType.AccountlessApplication;
  publishable_key: string;
  secret_key: string;
  claim_url: string;
  api_keys_url: string;
}

export interface AllowlistIdentifierJSON extends ClerkResourceJSON {
  object: typeof ObjectType.AllowlistIdentifier;
  identifier: string;
  identifier_type: AllowlistIdentifierType;
  instance_id?: string;
  invitation_id?: string;
  created_at: number;
  updated_at: number;
}

export interface BlocklistIdentifierJSON extends ClerkResourceJSON {
  object: typeof ObjectType.BlocklistIdentifier;
  identifier: string;
  identifier_type: BlocklistIdentifierType;
  instance_id?: string;
  created_at: number;
  updated_at: number;
}

export interface ClientJSON extends ClerkResourceJSON {
  object: typeof ObjectType.Client;
  session_ids: string[];
  sessions: SessionJSON[];
  sign_in_id: string | null;
  sign_up_id: string | null;
  last_active_session_id: string | null;
  created_at: number;
  updated_at: number;
}

export interface EmailJSON extends ClerkResourceJSON {
  object: typeof ObjectType.Email;
  slug?: string | null;
  from_email_name: string;
  to_email_address?: string;
  email_address_id: string | null;
  user_id?: string | null;
  subject?: string;
  body?: string;
  body_plain?: string | null;
  status?: string;
  data?: Record<string, any> | null;
  delivered_by_clerk: boolean;
}

export interface EmailAddressJSON extends ClerkResourceJSON {
  object: typeof ObjectType.EmailAddress;
  email_address: string;
  verification: VerificationJSON | null;
  linked_to: IdentificationLinkJSON[];
}

export interface ExternalAccountJSON extends ClerkResourceJSON {
  object: typeof ObjectType.ExternalAccount;
  provider: string;
  identification_id: string;
  provider_user_id: string;
  approved_scopes: string;
  email_address: string;
  first_name: string;
  last_name: string;
  image_url?: string;
  username: string | null;
  phone_number: string | null;
  public_metadata?: Record<string, unknown> | null;
  label: string | null;
  verification: VerificationJSON | null;
}

export interface JwksJSON {
  keys?: JwksKeyJSON[];
}

export interface JwksKeyJSON {
  use: string;
  kty: string;
  kid: string;
  alg: string;
  n: string;
  e: string;
}

export interface JwtTemplateJSON extends ClerkResourceJSON {
  object: typeof ObjectType.JwtTemplate;
  id: string;
  name: string;
  claims: object;
  lifetime: number;
  allowed_clock_skew: number;
  custom_signing_key: boolean;
  signing_algorithm: string;
  created_at: number;
  updated_at: number;
}

export interface SamlAccountJSON extends ClerkResourceJSON {
  object: typeof ObjectType.SamlAccount;
  provider: string;
  provider_user_id: string | null;
  active: boolean;
  email_address: string;
  first_name: string;
  last_name: string;
  verification: VerificationJSON | null;
  saml_connection: SamlAccountConnectionJSON | null;
}

export interface IdentificationLinkJSON extends ClerkResourceJSON {
  type: string;
}

export interface InvitationJSON extends ClerkResourceJSON {
  object: typeof ObjectType.Invitation;
  email_address: string;
  public_metadata: Record<string, unknown> | null;
  revoked?: boolean;
  status: InvitationStatus;
  url?: string;
  created_at: number;
  updated_at: number;
}

export interface OauthAccessTokenJSON {
  external_account_id: string;
  object: typeof ObjectType.OauthAccessToken;
  token: string;
  provider: string;
  public_metadata: Record<string, unknown>;
  label: string | null;
  // Only set in OAuth 2.0 tokens
  scopes?: string[];
  // Only set in OAuth 1.0 tokens
  token_secret?: string;
}

export interface OrganizationJSON extends ClerkResourceJSON {
  object: typeof ObjectType.Organization;
  name: string;
  slug: string;
  image_url?: string;
  has_image: boolean;
  members_count?: number;
  pending_invitations_count?: number;
  max_allowed_memberships: number;
  admin_delete_enabled: boolean;
  public_metadata: OrganizationPublicMetadata | null;
  private_metadata?: OrganizationPrivateMetadata;
  created_by?: string;
  created_at: number;
  updated_at: number;
}

export interface OrganizationDomainJSON extends ClerkResourceJSON {
  object: typeof ObjectType.OrganizationDomain;
  id: string;
  name: string;
  organization_id: string;
  enrollment_mode: OrganizationEnrollmentMode;
  verification: OrganizationDomainVerificationJSON | null;
  affiliation_email_address: string | null;
  created_at: number;
  updated_at: number;
  total_pending_invitations: number;
  total_pending_suggestions: number;
}

export interface OrganizationDomainVerificationJSON {
  status: OrganizationDomainVerificationStatus;
  strategy: OrganizationDomainVerificationStrategy;
  attempts: number;
  expires_at: number;
}

export interface OrganizationInvitationJSON extends ClerkResourceJSON {
  email_address: string;
  role: OrganizationMembershipRole;
  role_name: string;
  organization_id: string;
  public_organization_data?: PublicOrganizationDataJSON | null;
  status?: OrganizationInvitationStatus;
  public_metadata: OrganizationInvitationPublicMetadata;
  private_metadata: OrganizationInvitationPrivateMetadata;
  url: string | null;
  created_at: number;
  updated_at: number;
  expires_at: number;
}

export interface PublicOrganizationDataJSON extends ClerkResourceJSON {
  name: string;
  slug: string;
  image_url?: string;
  has_image: boolean;
}

export interface OrganizationMembershipJSON extends ClerkResourceJSON {
  object: typeof ObjectType.OrganizationMembership;
  public_metadata: OrganizationMembershipPublicMetadata;
  private_metadata?: OrganizationMembershipPrivateMetadata;
  role: OrganizationMembershipRole;
  permissions: string[];
  created_at: number;
  updated_at: number;
  organization: OrganizationJSON;
  public_user_data: OrganizationMembershipPublicUserDataJSON;
}

export interface OrganizationMembershipPublicUserDataJSON {
  identifier: string;
  first_name: string | null;
  last_name: string | null;
  image_url: string;
  has_image: boolean;
  user_id: string;
}

export interface PhoneNumberJSON extends ClerkResourceJSON {
  object: typeof ObjectType.PhoneNumber;
  phone_number: string;
  reserved_for_second_factor: boolean;
  default_second_factor: boolean;
  reserved: boolean;
  verification: VerificationJSON | null;
  linked_to: IdentificationLinkJSON[];
  backup_codes: string[];
}

export type ProxyCheckJSON = {
  object: typeof ObjectType.ProxyCheck;
  id: string;
  domain_id: string;
  last_run_at: number | null;
  proxy_url: string;
  successful: boolean;
  created_at: number;
  updated_at: number;
};

export interface RedirectUrlJSON extends ClerkResourceJSON {
  object: typeof ObjectType.RedirectUrl;
  url: string;
  created_at: number;
  updated_at: number;
}

export interface SessionActivityJSON extends ClerkResourceJSON {
  id: string;
  device_type?: string;
  is_mobile: boolean;
  browser_name?: string;
  browser_version?: string;
  ip_address?: string;
  city?: string;
  country?: string;
}

export interface SessionJSON extends ClerkResourceJSON {
  object: typeof ObjectType.Session;
  client_id: string;
  user_id: string;
  status: string;
  last_active_organization_id?: string;
  actor: Record<string, unknown> | null;
  latest_activity?: SessionActivityJSON;
  last_active_at: number;
  expire_at: number;
  abandon_at: number;
  created_at: number;
  updated_at: number;
}

export interface SignInJSON extends ClerkResourceJSON {
  object: typeof ObjectType.SignInToken;
  status: SignInStatus;
  identifier: string;
  created_session_id: string | null;
}

export interface SignInTokenJSON extends ClerkResourceJSON {
  object: typeof ObjectType.SignInToken;
  user_id: string;
  token: string;
  status: 'pending' | 'accepted' | 'revoked';
  url: string;
  created_at: number;
  updated_at: number;
}

export interface SignUpJSON extends ClerkResourceJSON {
  object: typeof ObjectType.SignUpAttempt;
  status: SignUpStatus;
  username: string | null;
  email_address: string | null;
  phone_number: string | null;
  web3_wallet: string | null;
  web3_wallet_verification: VerificationJSON | null;
  external_account: any;
  has_password: boolean;
  name_full: string | null;
  created_session_id: string | null;
  created_user_id: string | null;
  abandon_at: number | null;
}

export interface SMSMessageJSON extends ClerkResourceJSON {
  object: typeof ObjectType.SmsMessage;
  from_phone_number: string;
  to_phone_number: string;
  phone_number_id: string | null;
  user_id?: string;
  message: string;
  status: string;
  slug?: string | null;
  data?: Record<string, any> | null;
  delivered_by_clerk: boolean;
}

export interface UserJSON extends ClerkResourceJSON {
  object: typeof ObjectType.User;
  username: string | null;
  first_name: string | null;
  last_name: string | null;
  image_url: string;
  has_image: boolean;
  primary_email_address_id: string | null;
  primary_phone_number_id: string | null;
  primary_web3_wallet_id: string | null;
  password_enabled: boolean;
  two_factor_enabled: boolean;
  totp_enabled: boolean;
  backup_code_enabled: boolean;
  email_addresses: EmailAddressJSON[];
  phone_numbers: PhoneNumberJSON[];
  web3_wallets: Web3WalletJSON[];
  organization_memberships: OrganizationMembershipJSON[] | null;
  external_accounts: ExternalAccountJSON[];
  saml_accounts: SamlAccountJSON[];
  password_last_updated_at: number | null;
  public_metadata: UserPublicMetadata;
  private_metadata: UserPrivateMetadata;
  unsafe_metadata: UserUnsafeMetadata;
  external_id: string | null;
  last_sign_in_at: number | null;
  banned: boolean;
  locked: boolean;
  lockout_expires_in_seconds: number | null;
  verification_attempts_remaining: number | null;
  created_at: number;
  updated_at: number;
  last_active_at: number | null;
  create_organization_enabled: boolean;
  create_organizations_limit: number | null;
  delete_self_enabled: boolean;
  legal_accepted_at: number | null;
}

export interface VerificationJSON extends ClerkResourceJSON {
  status: string;
  strategy: string;
  attempts: number | null;
  expire_at: number | null;
  verified_at_client?: string;
  external_verification_redirect_url?: string | null;
  nonce?: string | null;
  message?: string | null;
}

export interface WaitlistEntryJSON extends ClerkResourceJSON {
  created_at: number;
  email_address: string;
  id: string;
  invitation: InvitationJSON | null;
  is_locked: boolean;
  object: typeof ObjectType.WaitlistEntry;
  status: string;
  updated_at: number;
}

export interface Web3WalletJSON extends ClerkResourceJSON {
  object: typeof ObjectType.Web3Wallet;
  web3_wallet: string;
  verification: VerificationJSON | null;
}

export interface DeletedObjectJSON {
  object: string;
  id?: string;
  slug?: string;
  deleted: boolean;
}

export interface PaginatedResponseJSON {
  data: object[];
  total_count?: number;
}

export interface SamlConnectionJSON extends ClerkResourceJSON {
  name: string;
  domain: string;
  organization_id: string | null;
  idp_entity_id: string;
  idp_sso_url: string;
  idp_certificate: string;
  idp_metadata_url: string;
  idp_metadata: string;
  acs_url: string;
  sp_entity_id: string;
  sp_metadata_url: string;
  active: boolean;
  provider: string;
  user_count: number;
  sync_user_attributes: boolean;
  allow_subdomains: boolean;
  allow_idp_initiated: boolean;
  created_at: number;
  updated_at: number;
  attribute_mapping: AttributeMappingJSON;
}

export interface AttributeMappingJSON {
  user_id: string;
  email_address: string;
  first_name: string;
  last_name: string;
}

export interface TestingTokenJSON {
  object: typeof ObjectType.TestingToken;
  token: string;
  expires_at: number;
}

export interface RoleJSON extends ClerkResourceJSON {
  object: typeof ObjectType.Role;
  key: string;
  name: string;
  description: string;
  permissions: PermissionJSON[];
  is_creator_eligible: boolean;
  created_at: number;
  updated_at: number;
}

export interface PermissionJSON extends ClerkResourceJSON {
  object: typeof ObjectType.Permission;
  key: string;
  name: string;
  description: string;
  created_at: number;
  updated_at: number;
}

export interface SamlAccountConnectionJSON extends ClerkResourceJSON {
  id: string;
  name: string;
  domain: string;
  active: boolean;
  provider: string;
  sync_user_attributes: boolean;
  allow_subdomains: boolean;
  allow_idp_initiated: boolean;
  disable_additional_identifications: boolean;
  created_at: number;
  updated_at: number;
}

<<<<<<< HEAD
export interface MachineTokenJSON {
  id: string;
  name: string;
  subject: string;
  claims: Record<string, string> | null;
  creation_reason?: string | null;
  created_by: string | null;
  seconds_until_expiration: number;
  created_at: number;
  expires_at: number | null;
}

export interface APIKeyJSON {
  id: string;
  type: string;
  name: string;
  subject: string;
  claims: Record<string, string> | null;
  created_by: string | null;
  creation_reason: string | null;
  seconds_until_expiration: number | null;
  created_at: number;
  expires_at: number | null;
}

export interface OauthApplicationTokenJSON {
  id: string;
  type: string; // right now it's just oauth:access_token
  name: string;
  subject: string;
  claims: Record<string, string> | null;
  created_at: number;
  expires_at: number;
=======
export interface WebhooksSvixJSON {
  svix_url: string;
>>>>>>> 01f501d5
}<|MERGE_RESOLUTION|>--- conflicted
+++ resolved
@@ -14,11 +14,8 @@
 export const ObjectType = {
   AccountlessApplication: 'accountless_application',
   AllowlistIdentifier: 'allowlist_identifier',
-<<<<<<< HEAD
   ApiKey: 'api_key',
-=======
   BlocklistIdentifier: 'blocklist_identifier',
->>>>>>> 01f501d5
   Client: 'client',
   Cookies: 'cookies',
   Email: 'email',
@@ -27,11 +24,8 @@
   FacebookAccount: 'facebook_account',
   GoogleAccount: 'google_account',
   Invitation: 'invitation',
-<<<<<<< HEAD
   MachineToken: 'machine_token',
-=======
   JwtTemplate: 'jwt_template',
->>>>>>> 01f501d5
   OauthAccessToken: 'oauth_access_token',
   OauthApplicationToken: 'oauth_application_token', // TODO: This has the oauth_access_token url as well
   Organization: 'organization',
@@ -548,7 +542,6 @@
   updated_at: number;
 }
 
-<<<<<<< HEAD
 export interface MachineTokenJSON {
   id: string;
   name: string;
@@ -582,8 +575,8 @@
   claims: Record<string, string> | null;
   created_at: number;
   expires_at: number;
-=======
+}
+
 export interface WebhooksSvixJSON {
   svix_url: string;
->>>>>>> 01f501d5
 }