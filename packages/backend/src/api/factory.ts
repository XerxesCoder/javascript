import {
  AccountlessApplicationAPI,
  ActorTokenAPI,
  AllowlistIdentifierAPI,
<<<<<<< HEAD
  APIKeysAPI,
=======
  BetaFeaturesAPI,
>>>>>>> 59284dc9
  BlocklistIdentifierAPI,
  ClientAPI,
  DomainAPI,
  EmailAddressAPI,
  InstanceAPI,
  InvitationAPI,
  JwksAPI,
  JwtTemplatesApi,
<<<<<<< HEAD
  MachineTokensApi,
  OauthApplicationTokensApi,
=======
  OAuthApplicationsApi,
>>>>>>> 59284dc9
  OrganizationAPI,
  PhoneNumberAPI,
  ProxyCheckAPI,
  RedirectUrlAPI,
  SamlConnectionAPI,
  SessionAPI,
  SignInTokenAPI,
  TestingTokenAPI,
  UserAPI,
  WaitlistEntryAPI,
  WebhookAPI,
} from './endpoints';
import { buildRequest } from './request';

export type CreateBackendApiOptions = Parameters<typeof buildRequest>[0];

export type ApiClient = ReturnType<typeof createBackendApiClient>;

export function createBackendApiClient(options: CreateBackendApiOptions) {
  const request = buildRequest(options);

  return {
    __experimental_accountlessApplications: new AccountlessApplicationAPI(
      buildRequest({ ...options, requireSecretKey: false }),
    ),
    actorTokens: new ActorTokenAPI(request),
    allowlistIdentifiers: new AllowlistIdentifierAPI(request),
    betaFeatures: new BetaFeaturesAPI(request),
    blocklistIdentifiers: new BlocklistIdentifierAPI(request),
    clients: new ClientAPI(request),
    domains: new DomainAPI(request),
    emailAddresses: new EmailAddressAPI(request),
    instance: new InstanceAPI(request),
    invitations: new InvitationAPI(request),
    machineTokens: new MachineTokensApi(request),
    oAuthApplicationTokens: new OauthApplicationTokensApi(request),
    apiKeys: new APIKeysAPI(request),
    jwks: new JwksAPI(request),
    jwtTemplates: new JwtTemplatesApi(request),
    oauthApplications: new OAuthApplicationsApi(request),
    organizations: new OrganizationAPI(request),
    phoneNumbers: new PhoneNumberAPI(request),
    proxyChecks: new ProxyCheckAPI(request),
    redirectUrls: new RedirectUrlAPI(request),
    samlConnections: new SamlConnectionAPI(request),
    sessions: new SessionAPI(request),
    signInTokens: new SignInTokenAPI(request),
    testingTokens: new TestingTokenAPI(request),
    users: new UserAPI(request),
    waitlistEntries: new WaitlistEntryAPI(request),
    webhooks: new WebhookAPI(request),
  };
}<|MERGE_RESOLUTION|>--- conflicted
+++ resolved
@@ -2,11 +2,8 @@
   AccountlessApplicationAPI,
   ActorTokenAPI,
   AllowlistIdentifierAPI,
-<<<<<<< HEAD
   APIKeysAPI,
-=======
   BetaFeaturesAPI,
->>>>>>> 59284dc9
   BlocklistIdentifierAPI,
   ClientAPI,
   DomainAPI,
@@ -15,12 +12,9 @@
   InvitationAPI,
   JwksAPI,
   JwtTemplatesApi,
-<<<<<<< HEAD
   MachineTokensApi,
   OauthApplicationTokensApi,
-=======
   OAuthApplicationsApi,
->>>>>>> 59284dc9
   OrganizationAPI,
   PhoneNumberAPI,
   ProxyCheckAPI,
