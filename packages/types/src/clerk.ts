import type {
  Appearance,
  CreateOrganizationTheme,
  OrganizationListTheme,
  OrganizationProfileTheme,
  OrganizationSwitcherTheme,
  SignInTheme,
  SignUpTheme,
  UserButtonTheme,
  UserProfileTheme,
  UserVerificationTheme,
  WaitlistTheme,
} from './appearance';
import type { ClientResource } from './client';
import type { CustomMenuItem } from './customMenuItems';
import type { CustomPage } from './customPages';
import type { InstanceType } from './instance';
import type { DisplayThemeJSON } from './json';
import type { LocalizationResource } from './localization';
import type { OAuthProvider, OAuthScope } from './oauth';
import type { OrganizationResource } from './organization';
import type { OrganizationCustomRoleKey } from './organizationMembership';
import type {
  AfterMultiSessionSingleSignOutUrl,
  AfterSignOutUrl,
  LegacyRedirectProps,
  RedirectOptions,
  RedirectUrlProp,
  SignInFallbackRedirectUrl,
  SignInForceRedirectUrl,
  SignUpFallbackRedirectUrl,
  SignUpForceRedirectUrl,
} from './redirects';
import type { ClerkHostRouter } from './router';
import type { ActiveSessionResource } from './session';
import type { SessionVerificationLevel } from './sessionVerification';
import type { SignInResource } from './signIn';
import type { SignUpResource } from './signUp';
import type { ClientJSONSnapshot, EnvironmentJSONSnapshot } from './snapshots';
import type { Web3Strategy } from './strategies';
import type { TelemetryCollector } from './telemetry';
import type { UserResource } from './user';
import type { Autocomplete, DeepPartial, DeepSnakeToCamel } from './utils';
import type { WaitlistResource } from './waitlist';

/**
 * Contains information about the SDK that the host application is using.
 * For example, if Clerk is loaded through `@clerk/nextjs`, this would be `{ name: '@clerk/nextjs', version: '1.0.0' }`
 */
export type SDKMetadata = {
  /**
   * The npm package name of the SDK
   */
  name: string;
  /**
   * The npm package version of the SDK
   */
  version: string;
  /**
   * Typically this will be the NODE_ENV that the SDK is currently running in
   */
  environment?: string;
};

export type ListenerCallback = (emission: Resources) => void;
export type UnsubscribeCallback = () => void;
export type BeforeEmitCallback = (session?: ActiveSessionResource | null) => void | Promise<any>;

export type SignOutCallback = () => void | Promise<any>;

export type SignOutOptions = {
  /**
   * Specify a specific session to sign out. Useful for
   * multi-session applications.
   */
  sessionId?: string;
  /**
   * Specify a redirect URL to navigate after sign out is complete.
   */
  redirectUrl?: string;
};

export interface SignOut {
  (options?: SignOutOptions): Promise<void>;

  (signOutCallback?: SignOutCallback, options?: SignOutOptions): Promise<void>;
}

/**
 * Main Clerk SDK object.
 */
export interface Clerk {
  /**
   * Clerk SDK version number.
   */
  version: string | undefined;

  /**
   * If present, contains information about the SDK that the host application is using.
   * For example, if Clerk is loaded through `@clerk/nextjs`, this would be `{ name: '@clerk/nextjs', version: '1.0.0' }`
   */
  sdkMetadata: SDKMetadata | undefined;

  /**
   * If true the bootstrapping of Clerk.load() has completed successfully.
   */
  loaded: boolean;

  __internal_getOption<K extends keyof ClerkOptions>(key: K): ClerkOptions[K];

  frontendApi: string;

  /** Clerk Publishable Key string. */
  publishableKey: string;

  /** Clerk Proxy url string. */
  proxyUrl: string | undefined;

  /** Clerk Satellite Frontend API string. */
  domain: string;

  /** Clerk Flag for satellite apps. */
  isSatellite: boolean;

  /** Clerk Instance type is defined from the Publishable key */
  instanceType: InstanceType | undefined;

  /** Clerk flag for loading Clerk in a standard browser setup */
  isStandardBrowser: boolean | undefined;

  /** Client handling most Clerk operations. */
  client: ClientResource | undefined;

  /** Active Session. */
  session: ActiveSessionResource | null | undefined;

  /** Active Organization */
  organization: OrganizationResource | null | undefined;

  /** Current User. */
  user: UserResource | null | undefined;

  telemetry: TelemetryCollector | undefined;

  __internal_country?: string | null;

  /**
   * Signs out the current user on single-session instances, or all users on multi-session instances
   * @param signOutCallback - Optional A callback that runs after sign out completes.
   * @param options - Optional Configuration options, see {@link SignOutOptions}
   * @returns A promise that resolves when the sign out process completes.
   */
  signOut: SignOut;

  /**
   * Opens the Clerk SignIn component in a modal.
   * @param props Optional sign in configuration parameters.
   */
  openSignIn: (props?: SignInProps) => void;

  /**
   * Closes the Clerk SignIn modal.
   */
  closeSignIn: () => void;

  /**
   * Opens the Clerk UserVerification component in a modal.
<<<<<<< HEAD
   * This API is still under active development and may change at any moment.
   * @experimental
=======
>>>>>>> cb835831
   * @param props Optional user verification configuration parameters.
   */
  __internal_openReverification: (props?: __internal_UserVerificationModalProps) => void;

  /**
   * Closes the Clerk user verification modal.
<<<<<<< HEAD
   * This API is still under active development and may change at any moment.
   * @experimental
=======
>>>>>>> cb835831
   */
  __internal_closeReverification: () => void;

  /**
   * Opens the Google One Tap component.
   * @param props Optional props that will be passed to the GoogleOneTap component.
   */
  openGoogleOneTap: (props?: GoogleOneTapProps) => void;

  /**
   * Opens the Google One Tap component.
   * If the component is not already open, results in a noop.
   */
  closeGoogleOneTap: () => void;

  /**
   * Opens the Clerk SignUp component in a modal.
   * @param props Optional props that will be passed to the SignUp component.
   */
  openSignUp: (props?: SignUpProps) => void;

  /**
   * Closes the Clerk SignUp modal.
   */
  closeSignUp: () => void;

  /**
   * Opens the Clerk UserProfile modal.
   * @param props Optional props that will be passed to the UserProfile component.
   */
  openUserProfile: (props?: UserProfileProps) => void;

  /**
   * Closes the Clerk UserProfile modal.
   */
  closeUserProfile: () => void;

  /**
   * Opens the Clerk OrganizationProfile modal.
   * @param props Optional props that will be passed to the OrganizationProfile component.
   */
  openOrganizationProfile: (props?: OrganizationProfileProps) => void;

  /**
   * Closes the Clerk OrganizationProfile modal.
   */
  closeOrganizationProfile: () => void;

  /**
   * Opens the Clerk CreateOrganization modal.
   * @param props Optional props that will be passed to the CreateOrganization component.
   */
  openCreateOrganization: (props?: CreateOrganizationProps) => void;

  /**
   * Closes the Clerk CreateOrganization modal.
   */
  closeCreateOrganization: () => void;

  /**
   * Opens the Clerk Waitlist modal.
   * @param props Optional props that will be passed to the Waitlist component.
   */
  openWaitlist: (props?: WaitlistProps) => void;

  /**
   * Closes the Clerk Waitlist modal.
   */
  closeWaitlist: () => void;

  /**
   * Mounts a sign in flow component at the target element.
   * @param targetNode Target node to mount the SignIn component.
   * @param signInProps sign in configuration parameters.
   */
  mountSignIn: (targetNode: HTMLDivElement, signInProps?: SignInProps) => void;

  /**
   * Unmount a sign in flow component from the target element.
   * If there is no component mounted at the target node, results in a noop.
   *
   * @param targetNode Target node to unmount the SignIn component from.
   */
  unmountSignIn: (targetNode: HTMLDivElement) => void;

  /**
   * Mounts a sign up flow component at the target element.
   *
   * @param targetNode Target node to mount the SignUp component.
   * @param signUpProps sign up configuration parameters.
   */
  mountSignUp: (targetNode: HTMLDivElement, signUpProps?: SignUpProps) => void;

  /**
   * Unmount a sign up flow component from the target element.
   * If there is no component mounted at the target node, results in a noop.
   *
   * @param targetNode Target node to unmount the SignUp component from.
   */
  unmountSignUp: (targetNode: HTMLDivElement) => void;

  /**
   * Mount a user button component at the target element.
   *
   * @param targetNode Target node to mount the UserButton component.
   * @param userButtonProps User button configuration parameters.
   */
  mountUserButton: (targetNode: HTMLDivElement, userButtonProps?: UserButtonProps) => void;

  /**
   * Unmount a user button component at the target element.
   * If there is no component mounted at the target node, results in a noop.
   *
   * @param targetNode Target node to unmount the UserButton component from.
   */
  unmountUserButton: (targetNode: HTMLDivElement) => void;

  /**
   * Mount a user profile component at the target element.
   *
   * @param targetNode Target to mount the UserProfile component.
   * @param userProfileProps User profile configuration parameters.
   */
  mountUserProfile: (targetNode: HTMLDivElement, userProfileProps?: UserProfileProps) => void;

  /**
   * Unmount a user profile component at the target element.
   * If there is no component mounted at the target node, results in a noop.
   *
   * @param targetNode Target node to unmount the UserProfile component from.
   */
  unmountUserProfile: (targetNode: HTMLDivElement) => void;

  /**
   * Mount an organization profile component at the target element.
   * @param targetNode Target to mount the OrganizationProfile component.
   * @param props Configuration parameters.
   */
  mountOrganizationProfile: (targetNode: HTMLDivElement, props?: OrganizationProfileProps) => void;

  /**
   * Unmount the organization profile component from the target node.
   * @param targetNode Target node to unmount the OrganizationProfile component from.
   */
  unmountOrganizationProfile: (targetNode: HTMLDivElement) => void;

  /**
   * Mount a CreateOrganization component at the target element.
   * @param targetNode Target to mount the CreateOrganization component.
   * @param props Configuration parameters.
   */
  mountCreateOrganization: (targetNode: HTMLDivElement, props?: CreateOrganizationProps) => void;

  /**
   * Unmount the CreateOrganization component from the target node.
   * @param targetNode Target node to unmount the CreateOrganization component from.
   */
  unmountCreateOrganization: (targetNode: HTMLDivElement) => void;

  /**
   * Mount an organization switcher component at the target element.
   * @param targetNode Target to mount the OrganizationSwitcher component.
   * @param props Configuration parameters.
   */
  mountOrganizationSwitcher: (targetNode: HTMLDivElement, props?: OrganizationSwitcherProps) => void;

  /**
   * Unmount the organization profile component from the target node.*
   * @param targetNode Target node to unmount the OrganizationSwitcher component from.
   */
  unmountOrganizationSwitcher: (targetNode: HTMLDivElement) => void;

  /**
   * Prefetches the data displayed by an organization switcher.
   * It can be used when `mountOrganizationSwitcher({ asStandalone: true})`, to avoid unwanted loading states.
   * This API is still under active development and may change at any moment.
   * @experimental
   * @param props Optional user verification configuration parameters.
   */
  __experimental_prefetchOrganizationSwitcher: () => void;

  /**
   * Mount an organization list component at the target element.
   * @param targetNode Target to mount the OrganizationList component.
   * @param props Configuration parameters.
   */
  mountOrganizationList: (targetNode: HTMLDivElement, props?: OrganizationListProps) => void;

  /**
   * Unmount the organization list component from the target node.*
   * @param targetNode Target node to unmount the OrganizationList component from.
   */
  unmountOrganizationList: (targetNode: HTMLDivElement) => void;

  /**
   * Mount a waitlist at the target element.
   * @param targetNode Target to mount the Waitlist component.
   * @param props Configuration parameters.
   */
  mountWaitlist: (targetNode: HTMLDivElement, props?: WaitlistProps) => void;

  /**
   * Unmount the Waitlist component from the target node.
   * @param targetNode Target node to unmount the Waitlist component from.
   */
  unmountWaitlist: (targetNode: HTMLDivElement) => void;

  /**
   * Register a listener that triggers a callback each time important Clerk resources are changed.
   * Allows to hook up at different steps in the sign up, sign in processes.
   *
   * Some important checkpoints:
   *    When there is an active session, user === session.user.
   *    When there is no active session, user and session will both be null.
   *    When a session is loading, user and session will be undefined.
   *
   * @param callback Callback function receiving the most updated Clerk resources after a change.
   * @returns - Unsubscribe callback
   */
  addListener: (callback: ListenerCallback) => UnsubscribeCallback;

  /**
   * Set the active session and organization explicitly.
   *
   * If the session param is `null`, the active session is deleted.
   * In a similar fashion, if the organization param is `null`, the current organization is removed as active.
   */
  setActive: SetActive;

  /**
   * Function used to commit a navigation after certain steps in the Clerk processes.
   */
  navigate: CustomNavigation;

  /**
   * Decorates the provided url with the auth token for development instances.
   *
   * @param {string} to
   */
  buildUrlWithAuth(to: string): string;

  /**
   * Returns the configured url where <SignIn/> is mounted or a custom sign-in page is rendered.
   *
   * @param opts A {@link RedirectOptions} object
   */
  buildSignInUrl(opts?: RedirectOptions): string;

  /**
   * Returns the configured url where <SignUp/> is mounted or a custom sign-up page is rendered.
   *
   * @param opts A {@link RedirectOptions} object
   */
  buildSignUpUrl(opts?: RedirectOptions): string;

  /**
   * Returns the url where <UserProfile /> is mounted or a custom user-profile page is rendered.
   */
  buildUserProfileUrl(): string;

  /**
   * Returns the configured url where <CreateOrganization /> is mounted or a custom create-organization page is rendered.
   */
  buildCreateOrganizationUrl(): string;

  /**
   * Returns the configured url where <OrganizationProfile /> is mounted or a custom organization-profile page is rendered.
   */
  buildOrganizationProfileUrl(): string;

  /**
   * Returns the configured afterSignInUrl of the instance.
   */
  buildAfterSignInUrl(): string;

  /**
   * Returns the configured afterSignInUrl of the instance.
   */
  buildAfterSignUpUrl(): string;

  /**
   * Returns the configured afterSignOutUrl of the instance.
   */
  buildAfterSignOutUrl(): string;

  /**
   * Returns the configured afterMultiSessionSingleSignOutUrl of the instance.
   */
  buildAfterMultiSessionSingleSignOutUrl(): string;

  /**
   * Returns the configured url where <Waitlist/> is mounted or a custom waitlist page is rendered.
   */
  buildWaitlistUrl(opts?: { initialValues?: Record<string, string> }): string;

  /**
   *
   * Redirects to the provided url after decorating it with the auth token for development instances.
   *
   * @param {string} to
   */
  redirectWithAuth(to: string): Promise<unknown>;

  /**
   * Redirects to the configured URL where <SignIn/> is mounted.
   *
   * @param opts A {@link RedirectOptions} object
   */
  redirectToSignIn(opts?: SignInRedirectOptions): Promise<unknown>;

  /**
   * Redirects to the configured URL where <SignUp/> is mounted.
   *
   * @param opts A {@link RedirectOptions} object
   */
  redirectToSignUp(opts?: SignUpRedirectOptions): Promise<unknown>;

  /**
   * Redirects to the configured URL where <UserProfile/> is mounted.
   */
  redirectToUserProfile: () => Promise<unknown>;

  /**
   * Redirects to the configured URL where <OrganizationProfile /> is mounted.
   */
  redirectToOrganizationProfile: () => Promise<unknown>;

  /**
   * Redirects to the configured URL where <CreateOrganization /> is mounted.
   */
  redirectToCreateOrganization: () => Promise<unknown>;

  /**
   * Redirects to the configured afterSignIn URL.
   */
  redirectToAfterSignIn: () => void;

  /**
   * Redirects to the configured afterSignUp URL.
   */
  redirectToAfterSignUp: () => void;

  /**
   * Redirects to the configured afterSignOut URL.
   */
  redirectToAfterSignOut: () => void;

  /**
   * Redirects to the configured URL where <Waitlist/> is mounted.
   */
  redirectToWaitlist: () => void;

  /**
   * Completes a Google One Tap redirection flow started by
   * {@link Clerk.authenticateWithGoogleOneTap}
   */
  handleGoogleOneTapCallback: (
    signInOrUp: SignInResource | SignUpResource,
    params: HandleOAuthCallbackParams,
    customNavigate?: (to: string) => Promise<unknown>,
  ) => Promise<unknown>;

  /**
   * Completes an OAuth or SAML redirection flow started by
   * {@link Clerk.client.signIn.authenticateWithRedirect} or {@link Clerk.client.signUp.authenticateWithRedirect}
   */
  handleRedirectCallback: (
    params: HandleOAuthCallbackParams | HandleSamlCallbackParams,
    customNavigate?: (to: string) => Promise<unknown>,
  ) => Promise<unknown>;

  /**
   * Completes a Email Link flow  started by {@link Clerk.client.signIn.createEmailLinkFlow} or {@link Clerk.client.signUp.createEmailLinkFlow}
   */
  handleEmailLinkVerification: (
    params: HandleEmailLinkVerificationParams,
    customNavigate?: (to: string) => Promise<unknown>,
  ) => Promise<unknown>;

  /**
   * Authenticates user using their Metamask browser extension
   */
  authenticateWithMetamask: (params?: AuthenticateWithMetamaskParams) => Promise<unknown>;

  /**
   * Authenticates user using their Coinbase Smart Wallet and browser extension
   */
  authenticateWithCoinbaseWallet: (params?: AuthenticateWithCoinbaseWalletParams) => Promise<unknown>;

  /**
   * Authenticates user using their OKX Wallet browser extension
   */
  authenticateWithOKXWallet: (params?: AuthenticateWithOKXWalletParams) => Promise<unknown>;

  /**
   * Authenticates user using their Web3 Wallet browser extension
   */
  authenticateWithWeb3: (params: ClerkAuthenticateWithWeb3Params) => Promise<unknown>;

  /**
   * Authenticates user using a Google token generated from Google identity services.
   */
  authenticateWithGoogleOneTap: (
    params: AuthenticateWithGoogleOneTapParams,
  ) => Promise<SignInResource | SignUpResource>;

  /**
   * Creates an organization, adding the current user as admin.
   */
  createOrganization: (params: CreateOrganizationParams) => Promise<OrganizationResource>;

  /**
   * Retrieves a single organization by id.
   */
  getOrganization: (organizationId: string) => Promise<OrganizationResource>;

  /**
   * Handles a 401 response from Frontend API by refreshing the client and session object accordingly
   */
  handleUnauthenticated: () => Promise<unknown>;

  joinWaitlist: (params: JoinWaitlistParams) => Promise<WaitlistResource>;

  /**
   * This is an optional function.
   * This function is used to load cached Client and Environment resources if Clerk fails to load them from the Frontend API.
   */
  __internal_getCachedResources:
    | (() => Promise<{ client: ClientJSONSnapshot | null; environment: EnvironmentJSONSnapshot | null }>)
    | undefined;

  /**
   * This funtion is used to reload the initial resources (Environment/Client) from the Frontend API.
   **/
  __internal_reloadInitialResources: () => Promise<void>;
}

export type HandleOAuthCallbackParams = TransferableOption &
  SignInForceRedirectUrl &
  SignInFallbackRedirectUrl &
  SignUpForceRedirectUrl &
  SignUpFallbackRedirectUrl &
  LegacyRedirectProps & {
    /**
     * Full URL or path where the SignIn component is mounted.
     */
    signInUrl?: string;
    /**
     * Full URL or path where the SignUp component is mounted.
     */
    signUpUrl?: string;
    /**
     * Full URL or path to navigate during sign in,
     * if identifier verification is required.
     */
    firstFactorUrl?: string;
    /**
     * Full URL or path to navigate during sign in,
     * if 2FA is enabled.
     */
    secondFactorUrl?: string;
    /**
     * Full URL or path to navigate during sign in,
     * if the user is required to reset their password.
     */
    resetPasswordUrl?: string;
    /**
     * Full URL or path to navigate after an incomplete sign up.
     */
    continueSignUpUrl?: string | null;
    /**
     * Full URL or path to navigate after requesting email verification.
     */
    verifyEmailAddressUrl?: string | null;
    /**
     * Full URL or path to navigate after requesting phone verification.
     */
    verifyPhoneNumberUrl?: string | null;
  };

export type HandleSamlCallbackParams = HandleOAuthCallbackParams;

export type CustomNavigation = (to: string, options?: NavigateOptions) => Promise<unknown> | void;

export type ClerkThemeOptions = DeepSnakeToCamel<DeepPartial<DisplayThemeJSON>>;

/**
 * Navigation options used to replace or push history changes.
 * Both `routerPush` & `routerReplace` OR none options should be passed.
 */
type ClerkOptionsNavigation =
  | {
      /**
       * A function which takes the destination path as an argument and performs a "push" navigation.
       */
      routerPush?: never;
      /**
       * A function which takes the destination path as an argument and performs a "replace" navigation.
       */
      routerReplace?: never;
      routerDebug?: boolean;
    }
  | {
      /**
       * A function which takes the destination path as an argument and performs a "push" navigation.
       */
      routerPush: RouterFn;
      /**
       * A function which takes the destination path as an argument and performs a "replace" navigation.
       */
      routerReplace: RouterFn;
      routerDebug?: boolean;
    };

export type ClerkOptions = ClerkOptionsNavigation &
  SignInForceRedirectUrl &
  SignInFallbackRedirectUrl &
  SignUpForceRedirectUrl &
  SignUpFallbackRedirectUrl &
  LegacyRedirectProps &
  AfterSignOutUrl &
  AfterMultiSessionSingleSignOutUrl & {
    /**
     * Optional object to style your components. Will only affect [Clerk Components](https://clerk.com/docs/components/overview) and not [Account Portal](https://clerk.com/docs/customization/account-portal/overview) pages.
     */
    appearance?: Appearance;
    /**
     * Optional object to localize your components. Will only affect [Clerk Components](https://clerk.com/docs/components/overview) and not [Account Portal](https://clerk.com/docs/customization/account-portal/overview) pages.
     */
    localization?: LocalizationResource;
    polling?: boolean;
    /**
     * By default, the last active session is used during client initialization. This option allows you to override that behavior, e.g. by selecting a specific session.
     */
    selectInitialSession?: (client: ClientResource) => ActiveSessionResource | null;
    /**
     * By default, ClerkJS is loaded with the assumption that cookies can be set (browser setup). On native platforms this value must be set to `false`.
     */
    standardBrowser?: boolean;
    /**
     * Optional support email for display in authentication screens. Will only affect [Clerk Components](https://clerk.com/docs/components/overview) and not [Account Portal](https://clerk.com/docs/customization/account-portal/overview) pages.
     */
    supportEmail?: string;
    /**
     * By default, the [FAPI `touch` endpoint](https://clerk.com/docs/reference/frontend-api/tag/Sessions#operation/touchSession) is called during page focus to keep the last active session alive. This option allows you to disable this behavior.
     */
    touchSession?: boolean;
    /**
     * This URL will be used for any redirects that might happen and needs to point to your primary application on the client-side. This option is optional for production instances. It's required for development instances if you a use satellite application.
     */
    signInUrl?: string;
    /** This URL will be used for any redirects that might happen and needs to point to your primary application on the client-side. This option is optional for production instances and required for development instances. */
    signUpUrl?: string;
    /**
     * An optional array of domains to validate user-provided redirect URLs against. If no match is made, the redirect is considered unsafe and the default redirect will be used with a warning logged in the console.
     */
    allowedRedirectOrigins?: Array<string | RegExp>;
    /**
     * An optional array of protocols to validate user-provided redirect URLs against. If no match is made, the redirect is considered unsafe and the default redirect will be used with a warning logged in the console.
     */
    allowedRedirectProtocols?: Array<string>;
    /**
     * This option defines that the application is a satellite application.
     */
    isSatellite?: boolean | ((url: URL) => boolean);
    /**
     * Controls whether or not Clerk will collect [telemetry data](https://clerk.com/docs/telemetry)
     */
    telemetry?:
      | false
      | {
          disabled?: boolean;
          /**
           * Telemetry events are only logged to the console and not sent to Clerk
           */
          debug?: boolean;
        };

    /**
     * Contains information about the SDK that the host application is using. You don't need to set this value yourself unless you're [developing an SDK](https://clerk.com/docs/references/sdk/overview).
     */
    sdkMetadata?: SDKMetadata;
    /** This URL will be used for any redirects that might happen and needs to point to your primary application on the client-side. This option is optional for production instances and required for development instances. */
    waitlistUrl?: string;
    /**
     * Enable experimental flags to gain access to new features. These flags are not guaranteed to be stable and may change drastically in between patch or minor versions.
     */
    experimental?: Autocomplete<
      {
        persistClient: boolean;
        rethrowOfflineNetworkErrors: boolean;
        combinedFlow: boolean;
      },
      Record<string, any>
    >;

    /**
     * The URL a developer should be redirected to in order to claim an instance created on Keyless mode.
     */
    __internal_claimKeylessApplicationUrl?: string;

    /**
     * After a developer has claimed their instance created by Keyless mode, they can use this URL to find their instance's keys
     */
    __internal_copyInstanceKeysUrl?: string;

    /**
     * [EXPERIMENTAL] Provide the underlying host router, required for the new experimental UI components.
     */
    __experimental_router?: ClerkHostRouter;
  };

export interface NavigateOptions {
  replace?: boolean;
  metadata?: RouterMetadata;
}

export interface Resources {
  client: ClientResource;
  session?: ActiveSessionResource | null;
  user?: UserResource | null;
  organization?: OrganizationResource | null;
}

export type RoutingStrategy = 'path' | 'hash' | 'virtual';

/**
 * Internal is a navigation type that affects the component
 *
 */
type NavigationType =
  /**
   * Internal navigations affect the components and alter the
   * part of the URL that comes after the `path` passed to the component.
   * eg  <SignIn path='sign-in'>
   * going from /sign-in to /sign-in/factor-one is an internal navigation
   */
  | 'internal'
  /**
   * Internal navigations affect the components and alter the
   * part of the URL that comes before the `path` passed to the component.
   * eg  <SignIn path='sign-in'>
   * going from /sign-in to / is an external navigation
   */
  | 'external'
  /**
   * Window navigations are navigations towards a different origin
   * and are not handled by the Clerk component or the host app router.
   */
  | 'window';

type RouterMetadata = { routing?: RoutingStrategy; navigationType?: NavigationType };

type RouterFn = (
  to: string,
  metadata?: { __internal_metadata?: RouterMetadata; windowNavigate: (to: URL | string) => void },
) => Promise<unknown> | unknown;

export type WithoutRouting<T> = Omit<T, 'path' | 'routing'>;

export type SignInInitialValues = {
  emailAddress?: string;
  phoneNumber?: string;
  username?: string;
};

export type SignUpInitialValues = {
  emailAddress?: string;
  phoneNumber?: string;
  firstName?: string;
  lastName?: string;
  username?: string;
};

export type SignInRedirectOptions = RedirectOptions &
  RedirectUrlProp & {
    /**
     * Initial values that are used to prefill the sign in form.
     */
    initialValues?: SignInInitialValues;
  };

export type SignUpRedirectOptions = RedirectOptions &
  RedirectUrlProp & {
    /**
     * Initial values that are used to prefill the sign up form.
     */
    initialValues?: SignUpInitialValues;
  };

export type SetActiveParams = {
  /**
   * The session resource or session id (string version) to be set as active.
   * If `null`, the current session is deleted.
   */
  session?: ActiveSessionResource | string | null;

  /**
   * The organization resource or organization ID/slug (string version) to be set as active in the current session.
   * If `null`, the currently active organization is removed as active.
   */
  organization?: OrganizationResource | string | null;

  /**
   * @deprecated use the redirectUrl parameter to redirect a user
   *
   * Callback run just before the active session and/or organization is set to the passed object.
   * Can be used to hook up for pre-navigation actions.
   */
  beforeEmit?: BeforeEmitCallback;

  /**
   * The URL to redirect a user to just before the active session and/or organization is set to the passed object.
   */
  redirectUrl?: string;
};

export type SetActive = (params: SetActiveParams) => Promise<void>;

export type RoutingOptions =
  | { path: string | undefined; routing?: Extract<RoutingStrategy, 'path'> }
  | { path?: never; routing?: Extract<RoutingStrategy, 'hash' | 'virtual'> };

export type SignInProps = RoutingOptions & {
  /**
   * Full URL or path to navigate after successful sign in.
   * This value has precedence over other redirect props, environment variables or search params.
   * Use this prop to override the redirect URL when needed.
   * @default undefined
   */
  forceRedirectUrl?: string | null;
  /**
   * Full URL or path to navigate after successful sign in.
   * This value is used when no other redirect props, environment variables or search params are present.
   * @default undefined
   */
  fallbackRedirectUrl?: string | null;
  /**
   * Full URL or path to for the sign up process.
   * Used to fill the "Sign up" link in the SignUp component.
   */
  signUpUrl?: string;
  /**
   * Customisation options to fully match the Clerk components to your own brand.
   * These options serve as overrides and will be merged with the global `appearance`
   * prop of ClerkProvider (if one is provided)
   */
  appearance?: SignInTheme;
  /**
   * Initial values that are used to prefill the sign in form.
   */
  initialValues?: SignInInitialValues;
  /**
   * Enable experimental flags to gain access to new features. These flags are not guaranteed to be stable and may change drastically in between patch or minor versions.
   */
  __experimental?: Record<string, any> & { newComponents?: boolean; combinedProps?: SignInCombinedProps };
  /**
   * Full URL or path to for the waitlist process.
   * Used to fill the "Join waitlist" link in the SignUp component.
   */
  waitlistUrl?: string;
} & TransferableOption &
  SignUpForceRedirectUrl &
  SignUpFallbackRedirectUrl &
  LegacyRedirectProps &
  AfterSignOutUrl;

export type SignInCombinedProps = RoutingOptions & {
  /**
   * Full URL or path to navigate after successful sign in.
   * This value has precedence over other redirect props, environment variables or search params.
   * Use this prop to override the redirect URL when needed.
   * @default undefined
   */
  forceRedirectUrl?: string | null;
  /**
   * Full URL or path to navigate after successful sign in.
   * This value is used when no other redirect props, environment variables or search params are present.
   * @default undefined
   */
  fallbackRedirectUrl?: string | null;
  /**
   * Full URL or path to for the sign in process.
   * Used to fill the "Sign in" link in the SignUp component.
   */
  signInUrl?: string;
  /**
   * Full URL or path to for the sign up process.
   * Used to fill the "Sign up" link in the SignUp component.
   */
  signUpUrl?: string;
  /**
   * Customisation options to fully match the Clerk components to your own brand.
   * These options serve as overrides and will be merged with the global `appearance`
   * prop of ClerkProvider (if one is provided)
   */
  appearance?: SignInTheme;
  /**
   * Initial values that are used to prefill the sign in or up forms.
   */
  initialValues?: SignInInitialValues & SignUpInitialValues;
  /**
   * Enable experimental flags to gain access to new features. These flags are not guaranteed to be stable and may change drastically in between patch or minor versions.
   */
  __experimental?: Record<string, any> & { newComponents?: boolean };
  /**
   * Full URL or path to for the waitlist process.
   * Used to fill the "Join waitlist" link in the SignUp component.
   */
  waitlistUrl?: string;
  /**
   * Additional arbitrary metadata to be stored alongside the User object
   */
  unsafeMetadata?: SignUpUnsafeMetadata;
} & TransferableOption &
  SignUpForceRedirectUrl &
  SignUpFallbackRedirectUrl &
  LegacyRedirectProps &
  AfterSignOutUrl;

interface TransferableOption {
  /**
   * Indicates whether or not sign in attempts are transferable to the sign up flow.
   * When set to false, prevents opaque sign ups when a user attempts to sign in via OAuth with an email that doesn't exist.
   * @default true
   */
  transferable?: boolean;
}

export type SignInModalProps = WithoutRouting<SignInProps>;

<<<<<<< HEAD
/**
 * @experimental
 */
export type __experimental_UserVerificationProps = RoutingOptions & {
=======
export type __internal_UserVerificationProps = RoutingOptions & {
>>>>>>> cb835831
  /**
   * Non-awaitable callback for when verification is completed successfully
   */
  afterVerification?: () => void;

  /**
   * Non-awaitable callback for when verification is cancelled, (i.e modal is closed)
   */
  afterVerificationCancelled?: () => void;

  /**
   * Defines the steps of the verification flow.
   * When `multiFactor` is used, the user will be prompt for a first factor flow followed by a second factor flow.
   * @default `'secondFactor'`
   */
  level?: SessionVerificationLevel;

  /**
   * Customisation options to fully match the Clerk components to your own brand.
   * These options serve as overrides and will be merged with the global `appearance`
   * prop of ClerkProvider (if one is provided)
   */
  appearance?: UserVerificationTheme;
};

export type __internal_UserVerificationModalProps = WithoutRouting<__internal_UserVerificationProps>;

type GoogleOneTapRedirectUrlProps = SignInForceRedirectUrl & SignUpForceRedirectUrl;

export type GoogleOneTapProps = GoogleOneTapRedirectUrlProps & {
  /**
   * Whether to cancel the Google One Tap request if a user clicks outside the prompt.
   * @default true
   */
  cancelOnTapOutside?: boolean;
  /**
   * Enables upgraded One Tap UX on ITP browsers.
   * Turning this options off, would hide any One Tap UI in such browsers.
   * @default true
   */
  itpSupport?: boolean;
  /**
   * FedCM enables more private sign-in flows without requiring the use of third-party cookies.
   * The browser controls user settings, displays user prompts, and only contacts an Identity Provider such as Google after explicit user consent is given.
   * Backwards compatible with browsers that still support third-party cookies.
   * @default true
   */
  fedCmSupport?: boolean;
  appearance?: SignInTheme;
};

export type SignUpProps = RoutingOptions & {
  /**
   * Full URL or path to navigate after successful sign up.
   * This value has precedence over other redirect props, environment variables or search params.
   * Use this prop to override the redirect URL when needed.
   * @default undefined
   */
  forceRedirectUrl?: string | null;
  /**
   * Full URL or path to navigate after successful sign up.
   * This value is used when no other redirect props, environment variables or search params are present.
   * @default undefined
   */
  fallbackRedirectUrl?: string | null;
  /**
   * Full URL or path to for the sign in process.
   * Used to fill the "Sign in" link in the SignUp component.
   */
  signInUrl?: string;
  /**
   * Customisation options to fully match the Clerk components to your own brand.
   * These options serve as overrides and will be merged with the global `appearance`
   * prop of ClerkProvider (if one is provided)
   */
  appearance?: SignUpTheme;

  /**
   * Additional arbitrary metadata to be stored alongside the User object
   */
  unsafeMetadata?: SignUpUnsafeMetadata;
  /**
   * Initial values that are used to prefill the sign up form.
   */
  initialValues?: SignUpInitialValues;
  /**
   * Enable experimental flags to gain access to new features. These flags are not guaranteed to be stable and may change drastically in between patch or minor versions.
   */
  __experimental?: Record<string, any> & { newComponents?: boolean };
  /**
   * Full URL or path to for the waitlist process.
   * Used to fill the "Join waitlist" link in the SignUp component.
   */
  waitlistUrl?: string;
} & SignInFallbackRedirectUrl &
  SignInForceRedirectUrl &
  LegacyRedirectProps &
  AfterSignOutUrl;

export type SignUpModalProps = WithoutRouting<SignUpProps>;

export type UserProfileProps = RoutingOptions & {
  /**
   * Customisation options to fully match the Clerk components to your own brand.
   * These options serve as overrides and will be merged with the global `appearance`
   * prop of ClerkProvider (if one is provided)
   */
  appearance?: UserProfileTheme;
  /*
   * Specify additional scopes per OAuth provider that your users would like to provide if not already approved.
   * e.g. <UserProfile additionalOAuthScopes={{google: ['foo', 'bar'], github: ['qux']}} />
   */
  additionalOAuthScopes?: Partial<Record<OAuthProvider, OAuthScope[]>>;
  /*
   * Provide custom pages and links to be rendered inside the UserProfile.
   */
  customPages?: CustomPage[];
  /**
   * Specify on which page the user profile modal will open.
   * @experimental
   **/
  __experimental_startPath?: string;
};

export type UserProfileModalProps = WithoutRouting<UserProfileProps>;

export type OrganizationProfileProps = RoutingOptions & {
  /**
   * Full URL or path to navigate to after the user leaves the currently active organization.
   * @default undefined
   */
  afterLeaveOrganizationUrl?: string;
  /**
   * Customisation options to fully match the Clerk components to your own brand.
   * These options serve as overrides and will be merged with the global `appearance`
   * prop of ClerkProvider (if one is provided)
   */
  appearance?: OrganizationProfileTheme;
  /*
   * Provide custom pages and links to be rendered inside the OrganizationProfile.
   */
  customPages?: CustomPage[];
};

export type OrganizationProfileModalProps = WithoutRouting<OrganizationProfileProps>;

export type CreateOrganizationProps = RoutingOptions & {
  /**
   * Full URL or path to navigate after creating a new organization.
   * @default undefined
   */
  afterCreateOrganizationUrl?:
    | ((organization: OrganizationResource) => string)
    | LooseExtractedParams<PrimitiveKeys<OrganizationResource>>;
  /**
   * Hides the screen for sending invitations after an organization is created.
   * @default undefined When left undefined Clerk will automatically hide the screen if
   * the number of max allowed members is equal to 1
   */
  skipInvitationScreen?: boolean;
  /**
   * Customisation options to fully match the Clerk components to your own brand.
   * These options serve as overrides and will be merged with the global `appearance`
   * prop of ClerkProvider (if one is provided)
   */
  appearance?: CreateOrganizationTheme;
  /**
   * Hides the optional "slug" field in the organization creation screen.
   * @default false
   */
  hideSlug?: boolean;
};

export type CreateOrganizationModalProps = WithoutRouting<CreateOrganizationProps>;

type UserProfileMode = 'modal' | 'navigation';
type UserButtonProfileMode =
  | {
      userProfileUrl?: never;
      userProfileMode?: Extract<UserProfileMode, 'modal'>;
    }
  | {
      userProfileUrl: string;
      userProfileMode?: Extract<UserProfileMode, 'navigation'>;
    };

export type UserButtonProps = UserButtonProfileMode & {
  /**
   * Controls if the username is displayed next to the trigger button
   */
  showName?: boolean;
  /**
   * Controls the default state of the UserButton
   */
  defaultOpen?: boolean;

  /**
   * If true the `<UserButton />` will only render the popover.
   * Enables developers to implement a custom dialog.
   * This API is experimental and may change at any moment.
   * @experimental
   * @default undefined
   */
  __experimental_asStandalone?: boolean | ((opened: boolean) => void);

  /**
   * Full URL or path to navigate after sign out is complete
   * @deprecated Configure `afterSignOutUrl` as a global configuration, either in <ClerkProvider/> or in await Clerk.load()
   */
  afterSignOutUrl?: string;
  /**
   * Full URL or path to navigate after signing out the current user is complete.
   * This option applies to multi-session applications.
   * @deprecated Configure `afterMultiSessionSingleSignOutUrl` as a global configuration, either in <ClerkProvider/> or in await Clerk.load()
   */
  afterMultiSessionSingleSignOutUrl?: string;
  /**
   * Full URL or path to navigate on "Add another account" action.
   * Multi-session mode only.
   */
  signInUrl?: string;
  /**
   * Full URL or path to navigate after successful account change.
   * Multi-session mode only.
   */
  afterSwitchSessionUrl?: string;
  /**
   * Customisation options to fully match the Clerk components to your own brand.
   * These options serve as overrides and will be merged with the global `appearance`
   * prop of ClerkProvider (if one is provided)
   */
  appearance?: UserButtonTheme;

  /*
   * Specify options for the underlying <UserProfile /> component.
   * e.g. <UserButton userProfileProps={{additionalOAuthScopes: {google: ['foo', 'bar'], github: ['qux']}}} />
   */
  userProfileProps?: Pick<UserProfileProps, 'additionalOAuthScopes' | 'appearance' | 'customPages'>;

  /*
   * Provide custom menu actions and links to be rendered inside the UserButton.
   */
  customMenuItems?: CustomMenuItem[];
};

type PrimitiveKeys<T> = {
  [K in keyof T]: T[K] extends string | boolean | number | null ? K : never;
}[keyof T];

type LooseExtractedParams<T extends string> = Autocomplete<`:${T}`>;

type OrganizationProfileMode =
  | { organizationProfileUrl: string; organizationProfileMode?: 'navigation' }
  | { organizationProfileUrl?: never; organizationProfileMode?: 'modal' };

type CreateOrganizationMode =
  | { createOrganizationUrl: string; createOrganizationMode?: 'navigation' }
  | { createOrganizationUrl?: never; createOrganizationMode?: 'modal' };

export type OrganizationSwitcherProps = CreateOrganizationMode &
  OrganizationProfileMode & {
    /**
     * Controls the default state of the OrganizationSwitcher
     */
    defaultOpen?: boolean;

    /**
     * If true, `<OrganizationSwitcher />` will only render the popover.
     * Enables developers to implement a custom dialog.
     * This API is experimental and may change at any moment.
     * @experimental
     * @default undefined
     */
    __experimental_asStandalone?: boolean | ((opened: boolean) => void);

    /**
     * By default, users can switch between organization and their personal account.
     * This option controls whether OrganizationSwitcher will include the user's personal account
     * in the organization list. Setting this to `false` will hide the personal account entry,
     * and users will only be able to switch between organizations.
     * @default true
     */
    hidePersonal?: boolean;
    /**
     * Full URL or path to navigate after a successful organization switch.
     * @default undefined
     * @deprecated use `afterSelectOrganizationUrl` or `afterSelectPersonalUrl`
     */
    afterSwitchOrganizationUrl?: string;
    /**
     * Full URL or path to navigate after creating a new organization.
     * @default undefined
     */
    afterCreateOrganizationUrl?:
      | ((organization: OrganizationResource) => string)
      | LooseExtractedParams<PrimitiveKeys<OrganizationResource>>;
    /**
     * Full URL or path to navigate after a successful organization selection.
     * Accepts a function that returns URL or path
     * @default undefined`
     */
    afterSelectOrganizationUrl?:
      | ((organization: OrganizationResource) => string)
      | LooseExtractedParams<PrimitiveKeys<OrganizationResource>>;
    /**
     * Full URL or path to navigate after a successful selection of personal workspace.
     * Accepts a function that returns URL or path
     * @default undefined
     */
    afterSelectPersonalUrl?: ((user: UserResource) => string) | LooseExtractedParams<PrimitiveKeys<UserResource>>;
    /**
     * Full URL or path to navigate to after the user leaves the currently active organization.
     * @default undefined
     */
    afterLeaveOrganizationUrl?: string;
    /**
     * Hides the screen for sending invitations after an organization is created.
     * @default undefined When left undefined Clerk will automatically hide the screen if
     * the number of max allowed members is equal to 1
     */
    skipInvitationScreen?: boolean;
    /**
     * Hides the optional "slug" field in the organization creation screen.
     * @default false
     */
    hideSlug?: boolean;
    /**
     * Customisation options to fully match the Clerk components to your own brand.
     * These options serve as overrides and will be merged with the global `appearance`
     * prop of ClerkProvider(if one is provided)
     */
    appearance?: OrganizationSwitcherTheme;
    /*
     * Specify options for the underlying <OrganizationProfile /> component.
     * e.g. <UserButton userProfileProps={{appearance: {...}}} />
     */
    organizationProfileProps?: Pick<OrganizationProfileProps, 'appearance' | 'customPages'>;
  };

export type OrganizationListProps = {
  /**
   * Full URL or path to navigate after creating a new organization.
   * @default undefined
   */
  afterCreateOrganizationUrl?:
    | ((organization: OrganizationResource) => string)
    | LooseExtractedParams<PrimitiveKeys<OrganizationResource>>;
  /**
   * Full URL or path to navigate after a successful organization selection.
   * Accepts a function that returns URL or path
   * @default undefined`
   */
  afterSelectOrganizationUrl?:
    | ((organization: OrganizationResource) => string)
    | LooseExtractedParams<PrimitiveKeys<OrganizationResource>>;
  /**
   * Customisation options to fully match the Clerk components to your own brand.
   * These options serve as overrides and will be merged with the global `appearance`
   * prop of ClerkProvider (if one is provided)
   */
  appearance?: OrganizationListTheme;
  /**
   * Hides the screen for sending invitations after an organization is created.
   * @default undefined When left undefined Clerk will automatically hide the screen if
   * the number of max allowed members is equal to 1
   */
  skipInvitationScreen?: boolean;
  /**
   * By default, users can switch between organization and their personal account.
   * This option controls whether OrganizationList will include the user's personal account
   * in the organization list. Setting this to `false` will hide the personal account entry,
   * and users will only be able to switch between organizations.
   * @default true
   */
  hidePersonal?: boolean;
  /**
   * Full URL or path to navigate after a successful selection of personal workspace.
   * Accepts a function that returns URL or path
   * @default undefined`
   */
  afterSelectPersonalUrl?: ((user: UserResource) => string) | LooseExtractedParams<PrimitiveKeys<UserResource>>;
  /**
   * Hides the optional "slug" field in the organization creation screen.
   * @default false
   */
  hideSlug?: boolean;
};

export type WaitlistProps = {
  /**
   * Full URL or path to navigate after join waitlist.
   */
  afterJoinWaitlistUrl?: string;
  /**
   * Customisation options to fully match the Clerk components to your own brand.
   * These options serve as overrides and will be merged with the global `appearance`
   * prop of ClerkProvided (if one is provided)
   */
  appearance?: WaitlistTheme;
  /**
   * Full URL or path where the SignIn component is mounted.
   */
  signInUrl?: string;
};

export type WaitlistModalProps = WaitlistProps;

export interface HandleEmailLinkVerificationParams {
  /**
   * Full URL or path to navigate after successful magic link verification
   * on completed sign up or sign in on the same device.
   */
  redirectUrlComplete?: string;
  /**
   * Full URL or path to navigate after successful magic link verification
   * on the same device, but not completed sign in or sign up.
   */
  redirectUrl?: string;
  /**
   * Callback function to be executed after successful magic link
   * verification on another device.
   */
  onVerifiedOnOtherDevice?: () => void;
}

export type CreateOrganizationInvitationParams = {
  emailAddress: string;
  role: OrganizationCustomRoleKey;
};

export type CreateBulkOrganizationInvitationParams = {
  emailAddresses: string[];
  role: OrganizationCustomRoleKey;
};

export interface CreateOrganizationParams {
  name: string;
  slug?: string;
}

export interface ClerkAuthenticateWithWeb3Params {
  customNavigate?: (to: string) => Promise<unknown>;
  redirectUrl?: string;
  signUpContinueUrl?: string;
  unsafeMetadata?: SignUpUnsafeMetadata;
  strategy: Web3Strategy;
  legalAccepted?: boolean;
}

export type JoinWaitlistParams = {
  emailAddress: string;
};

export interface AuthenticateWithMetamaskParams {
  customNavigate?: (to: string) => Promise<unknown>;
  redirectUrl?: string;
  signUpContinueUrl?: string;
  unsafeMetadata?: SignUpUnsafeMetadata;
  legalAccepted?: boolean;
}

export interface AuthenticateWithCoinbaseWalletParams {
  customNavigate?: (to: string) => Promise<unknown>;
  redirectUrl?: string;
  signUpContinueUrl?: string;
  unsafeMetadata?: SignUpUnsafeMetadata;
  legalAccepted?: boolean;
}

export interface AuthenticateWithOKXWalletParams {
  customNavigate?: (to: string) => Promise<unknown>;
  redirectUrl?: string;
  signUpContinueUrl?: string;
  unsafeMetadata?: SignUpUnsafeMetadata;
  legalAccepted?: boolean;
}

export interface AuthenticateWithGoogleOneTapParams {
  token: string;
  legalAccepted?: boolean;
}

export interface LoadedClerk extends Clerk {
  client: ClientResource;
}<|MERGE_RESOLUTION|>--- conflicted
+++ resolved
@@ -165,22 +165,12 @@
 
   /**
    * Opens the Clerk UserVerification component in a modal.
-<<<<<<< HEAD
-   * This API is still under active development and may change at any moment.
-   * @experimental
-=======
->>>>>>> cb835831
    * @param props Optional user verification configuration parameters.
    */
   __internal_openReverification: (props?: __internal_UserVerificationModalProps) => void;
 
   /**
    * Closes the Clerk user verification modal.
-<<<<<<< HEAD
-   * This API is still under active development and may change at any moment.
-   * @experimental
-=======
->>>>>>> cb835831
    */
   __internal_closeReverification: () => void;
 
@@ -1012,14 +1002,7 @@
 
 export type SignInModalProps = WithoutRouting<SignInProps>;
 
-<<<<<<< HEAD
-/**
- * @experimental
- */
-export type __experimental_UserVerificationProps = RoutingOptions & {
-=======
 export type __internal_UserVerificationProps = RoutingOptions & {
->>>>>>> cb835831
   /**
    * Non-awaitable callback for when verification is completed successfully
    */
